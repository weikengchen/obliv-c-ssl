--- conflicted
+++ resolved
@@ -51,9 +51,7 @@
 bool revealOblivShort(short* dest, obliv short src,int party);
 bool revealOblivLong(long* dest, obliv long src,int party);
 bool revealOblivLLong(long long* dest, obliv long long src,int party);
-<<<<<<< HEAD
 bool revealOblivFloat(float *dest, obliv float src, int party);
-=======
 
 bool  revealOblivBoolArray(bool dest[],  obliv bool src[],  size_t n,
 						   int party);
@@ -67,7 +65,6 @@
 						   int party);
 bool revealOblivLLongArray(long long dest[], obliv long long src[], size_t n,
 						   int party);
->>>>>>> ecdf063f
 #endif
 
 bool ocBroadcastBool(bool v,int party);
