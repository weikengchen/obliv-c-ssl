--- conflicted
+++ resolved
@@ -248,12 +248,8 @@
 static ProtocolTransport* tcp2PSplit(ProtocolTransport* tsrc)
 {
   tcp2PTransport* t = CAST(tsrc);
-<<<<<<< HEAD
-  fflush(t->sockStream);
-=======
   fflush(t->sockStream); 
   // I should really rewrite sockSplit to use FILE* sockStream
->>>>>>> 40494750
   int newsock = sockSplit(t->sock,t->isClient);
   if(newsock<0) { fprintf(stderr,"sockSplit() failed\n"); return NULL; }
 #ifdef PROFILE_NETWORK
