// TODO I need to fix some int sizes
#include <obliv_bits.h>
#include <obliv_float_ops.h>
#include <obliv_yao.h>
#include <commitReveal.h>
#include <nnob.h>
#include <assert.h>
#include <errno.h>      // libgcrypt needs ENOMEM definition
#include <inttypes.h>
#include <stdio.h>      // for protoUseStdio()
#include <string.h>
#include <netinet/ip.h>
#include <netinet/tcp.h>
#include <netdb.h>
#include <pthread.h>
#include <unistd.h>
#include <gcrypt.h>

// Q: What's with all these casts to and from void* ?
// A: Code generation becomes easier without the need for extraneous casts.
//      Might fix it some day. But user code never sees these anyway.

// Right now, we do not support multiple protocols at the same time
static __thread ProtocolDesc *currentProto;

static inline bool known(const OblivBit* o) { return !o->unknown; }

// --------------------------- STDIO trans -----------------------------------

struct stdioTransport
{ ProtocolTransport cb;
  bool needFlush;
};

// Ignores 'dest' parameter. So you can't osend to yourself
static bool* stdioFlushFlag(ProtocolTransport* pt) 
  { return &((struct stdioTransport*)pt)->needFlush; }

static int stdioSend(ProtocolTransport* pt,int dest,const void* s,size_t n)
{ *stdioFlushFlag(pt)=true;
  return fwrite(s,1,n,stdout); 
}

static int stdioRecv(ProtocolTransport* pt,int src,void* s,size_t n)
{ 
  pt->flush(pt);
  return fread(s,1,n,stdin); 
}

static int stdioFlush(ProtocolTransport* pt) {
  bool *p = stdioFlushFlag(pt);
  if(*p) { fflush(stdout); *p=false; }
}

static void stdioCleanup(ProtocolTransport* pt) {
  pt->flush(pt);
}

// Extremely simple, no multiplexing: two parties, one connection
static struct stdioTransport stdioTransport
  = {{.maxParties=2, .split=NULL, .send=stdioSend, .recv=stdioRecv, .flush=stdioFlush,
      .cleanup = stdioCleanup},false};

void protocolUseStdio(ProtocolDesc* pd)
  { pd->trans = &stdioTransport.cb; }

// --------------------------- TCP trans -----------------------------------

// TCP connections for 2-Party protocols. Ignores src/dest parameters
//   since there is only one remote
typedef struct tcp2PTransport
{ ProtocolTransport cb;
  int sock;
  bool isClient;
  bool isProfiled;
  FILE* sockStream;
  bool needFlush;
  bool keepAlive;
  int sinceFlush;
  size_t bytes;
  size_t flushCount;
  struct tcp2PTransport* parent;
} tcp2PTransport;

// Profiling output
size_t tcp2PBytesSent(ProtocolDesc* pd) { return ((tcp2PTransport*)(pd->trans))->bytes; }
size_t tcp2PFlushCount(ProtocolDesc* pd) { return ((tcp2PTransport*)(pd->trans))->flushCount; }

static int tcp2PSend(ProtocolTransport* pt,int dest,const void* s,size_t n)
{ 
  struct tcp2PTransport* tcpt = CAST(pt);
  size_t n2=0;
  tcpt->needFlush=true;
  while(n>n2) {
    int res = fwrite(n2+(char*)s,1,n-n2,tcpt->sockStream);
    if(res<0) { perror("TCP write error: "); return res; }
    n2+=res;
  }
  return n2;
}

static int tcp2PSendProfiled(ProtocolTransport* pt,int dest,const void* s,size_t n)
{
  struct tcp2PTransport* tcpt = CAST(pt);
  size_t res = tcp2PSend(pt, dest, s, n);
  if (res >= 0) tcpt->bytes += res;
  return res;
}

static int tcp2PRecv(ProtocolTransport* pt,int src,void* s,size_t n)
{ 
  struct tcp2PTransport* tcpt = CAST(pt);
  int res=0,n2=0;
  if (tcpt->needFlush)
  {
    transFlush(pt);
    tcpt->needFlush=false;
  }
  while(n>n2)
  { 
    res = fread(n2+(char*)s,1,n-n2, tcpt->sockStream);
    if(res<0 || feof(tcpt->sockStream))
    {
      perror("TCP read error: ");
      return res;
    }
    n2+=res;
  }
  return res;
}

static int tcp2PFlush(ProtocolTransport* pt)
{
  struct tcp2PTransport* tcpt = CAST(pt);
  return fflush(tcpt->sockStream);
}

static int tcp2PFlushProfiled(ProtocolTransport* pt)
{
  struct tcp2PTransport* tcpt = CAST(pt);
  if(tcpt->needFlush) tcpt->flushCount++;
  return tcp2PFlush(pt);
}

static void tcp2PCleanup(ProtocolTransport* pt)
{ 
  tcp2PTransport* t = CAST(pt);
  fflush(t->sockStream);
  if(!t->keepAlive) fclose(t->sockStream);
  free(pt);
}

static void tcp2PCleanupProfiled(ProtocolTransport* pt)
{
  tcp2PTransport* t = CAST(pt);
  t->flushCount++;
  if(t->parent!=NULL)
  { t->parent->bytes+=t->bytes;
    t->parent->flushCount+=t->flushCount;
  }
  tcp2PCleanup(pt);
}

static inline bool transIsTcp2P(ProtocolTransport* pt) { return pt->cleanup == tcp2PCleanup; }

FILE* transGetFile(ProtocolTransport* t)
{
  if(transIsTcp2P(t)) return ((tcp2PTransport*)t)->sockStream;
  else return NULL;
}

static ProtocolTransport* tcp2PSplit(ProtocolTransport* tsrc);

static const tcp2PTransport tcp2PTransportTemplate
  = {{.maxParties=2, .split=tcp2PSplit, .send=tcp2PSend, .recv=tcp2PRecv, .flush=tcp2PFlush,
      .cleanup = tcp2PCleanup},
     .sock=0, .isClient=0, .needFlush=false, .bytes=0, .flushCount=0,
     .parent=NULL};

static const tcp2PTransport tcp2PProfiledTransportTemplate
  = {{.maxParties=2, .split=tcp2PSplit, .send=tcp2PSendProfiled, .recv=tcp2PRecv,
     .flush=tcp2PFlushProfiled, .cleanup = tcp2PCleanupProfiled},
     .sock=0, .isClient=0, .needFlush=false, .bytes=0, .flushCount=0,
     .parent=NULL};

// isClient value will only be used for the split() method, otherwise
// its value doesn't matter. In that case, it indicates which party should be
// the server vs. client for the new connections (which is usually the same as
// the old roles).
static tcp2PTransport* tcp2PNew(int sock,bool isClient, bool isProfiled)
{ tcp2PTransport* trans = malloc(sizeof(*trans));
  if (isProfiled) {
    *trans = tcp2PProfiledTransportTemplate;  
  } else {
    *trans = tcp2PTransportTemplate;
  }
  trans->sock = sock;
  trans->isProfiled=isProfiled;
  trans->isClient=isClient;
  trans->sockStream=fdopen(sock, "rb+");
  trans->sinceFlush = 0;
  const int one=1;
  setsockopt(sock,IPPROTO_TCP,TCP_NODELAY,&one,sizeof(one));
  /*setvbuf(trans->sockStream, trans->buffer, _IOFBF, BUFFER_SIZE);*/
  return trans;
}

void protocolUseTcp2P(ProtocolDesc* pd,int sock,bool isClient)
{ 
  pd->trans = &tcp2PNew(sock,isClient, false)->cb; 
  tcp2PTransport* t = CAST(pd->trans);
  t->keepAlive = false;
}

void protocolUseTcp2PProfiled(ProtocolDesc* pd,int sock,bool isClient)
{ 
  pd->trans = &tcp2PNew(sock,isClient, true)->cb; 
  tcp2PTransport* t = CAST(pd->trans);
  t->keepAlive = false;
}

void protocolUseTcp2PKeepAlive(ProtocolDesc* pd,int sock,bool isClient)
{ 
  pd->trans = &tcp2PNew(sock,isClient, false)->cb; 
  tcp2PTransport* t = CAST(pd->trans);
  t->keepAlive = true;
}

static int getsockaddr(const char* name,const char* port, struct sockaddr* res)
{
  struct addrinfo *list, *iter;
  if(getaddrinfo(name,port,NULL,&list) < 0) return -1;
  for(iter=list;iter!=NULL && iter->ai_family!=AF_INET;iter=iter->ai_next);
  if(!iter) { freeaddrinfo(list); return -1; }
  memcpy(res,iter->ai_addr,iter->ai_addrlen);
  freeaddrinfo(list);
  return 0;
}
// used as sock=tcpConnect(...); ...; close(sock);
static int tcpConnect(struct sockaddr_in* sa)
{
  int outsock;
  if((outsock=socket(AF_INET,SOCK_STREAM,0))<0) return -1;
  if(connect(outsock,(struct sockaddr*)sa,sizeof(*sa))<0) return -1;
  return outsock;
}

int protocolConnectTcp2P(ProtocolDesc* pd,const char* server,const char* port)
{
  struct sockaddr_in sa;
  if(getsockaddr(server,port,(struct sockaddr*)&sa)<0) return -1; // dns error
  int sock=tcpConnect(&sa); if(sock<0) return -1;
  protocolUseTcp2P(pd,sock,true);
  return 0;
}

int protocolConnectTcp2PProfiled(ProtocolDesc* pd,const char* server,const char* port)
{
  struct sockaddr_in sa;
  if(getsockaddr(server,port,(struct sockaddr*)&sa)<0) return -1; // dns error
  int sock=tcpConnect(&sa); if(sock<0) return -1;
  protocolUseTcp2PProfiled(pd,sock,true);
  return 0;
}

// used as sock=tcpListenAny(...); sock2=accept(sock); ...; close(both);
static int tcpListenAny(const char* portn)
{
  in_port_t port;
  int outsock;
  if(sscanf(portn,"%hu",&port)<1) return -1;
  if((outsock=socket(AF_INET,SOCK_STREAM,0))<0) return -1;
  int reuse = 1;
  if (setsockopt(outsock, SOL_SOCKET, SO_REUSEADDR, (const char*)&reuse, sizeof(reuse)) < 0)
  { fprintf(stderr,"setsockopt(SO_REUSEADDR) failed\n"); return -1; }

  struct sockaddr_in sa = { .sin_family=AF_INET, .sin_port=htons(port)
                          , .sin_addr={INADDR_ANY} };
  if(bind(outsock,(struct sockaddr*)&sa,sizeof(sa))<0) return -1;
  if(listen(outsock,SOMAXCONN)<0) return -1;
  return outsock;
}

int protocolAcceptTcp2P(ProtocolDesc* pd,const char* port)
{
  int listenSock, sock;
  listenSock = tcpListenAny(port);
  if((sock=accept(listenSock,0,0))<0) return -1;
  protocolUseTcp2P(pd,sock,false);
  close(listenSock);
  return 0;
}

int protocolAcceptTcp2PProfiled(ProtocolDesc* pd,const char* port)
{
  int listenSock, sock;
  listenSock = tcpListenAny(port);
  if((sock=accept(listenSock,0,0))<0) return -1;
  protocolUseTcp2PProfiled(pd,sock,false);
  close(listenSock);
  return 0;
}

/*
   If two parties connected over a given socket execute this function
   (one with isClient true and the other with false), they both end up with
   a new socket that they can use in parallel with the old one. This is useful
   just before two parties are planning to spawn a new thread each, such that
   the two threads can have an independent channel with the corresponding thread
   on the remote side. Meant to work on TCP sockets only.

   Needs transport object to send the new port number along.
   Used only with tcp2PSplit, so won't need a party number.
   */
static int sockSplit(int sock,ProtocolTransport* t,bool isClient)
{
  struct sockaddr_in sa; socklen_t sz=sizeof(sa);
  if(isClient)
  {
    if(getpeername(sock,(struct sockaddr*)&sa,&sz)<0) return -1;
    //int rres=read(sock,&sa.sin_port,sizeof(sa.sin_port));
    int rres = transRecv(t,0,&sa.sin_port,sizeof(sa.sin_port));
    if(rres<0) { fprintf(stderr,"Socket read error\n"); return -1; }
    if(rres<sizeof(sa.sin_port))
      { fprintf(stderr,"BUG: fix with repeated reads\n"); return -1; }
    return tcpConnect(&sa);
  }
  else
  { // any change here should also change PROFILE_NETWORK in tcp2PSplit()
    int listenSock=tcpListenAny("0");
    if(getsockname(listenSock,(struct sockaddr*)&sa,&sz)<0) return -1;
    //if(write(sock,&sa.sin_port,sizeof(sa.sin_port))<0) return -1;
    if(transSend(t,0,&sa.sin_port,sizeof(sa.sin_port))<0) return -1;
    transFlush(t);
    int newsock = accept(listenSock,0,0);
    close(listenSock);
    return newsock;
  }
}

static ProtocolTransport* tcp2PSplit(ProtocolTransport* tsrc)
{
  tcp2PTransport* t = CAST(tsrc);
  transFlush(tsrc); 
  // I should really rewrite sockSplit to use FILE* sockStream
  int newsock = sockSplit(t->sock,tsrc,t->isClient);
  if(newsock<0) { fprintf(stderr,"sockSplit() failed\n"); return NULL; }
  tcp2PTransport* tnew = tcp2PNew(newsock,t->isClient,t->isProfiled);
  tnew->parent=t;
  return CAST(tnew);
}

typedef struct 
{ ProtocolTransport cb; 
  ProtocolDesc pd; 
} SizeCheckTransportAdapter; // spliced object

static int sizeCheckSend(ProtocolTransport* pt,int dest,const void* s,size_t n)
{ int sent = osend(&((SizeCheckTransportAdapter*)pt)->pd,dest,s,n);
  if(sent==n) return n;
  else 
  { fprintf(stderr,"Was going to send %zu bytes to %d, sent %d\n",
                   n,dest,sent);
    if(sent<0) fprintf(stderr,"That means %s\n",strerror(sent));
    exit(-1);
  }
}

static int sizeCheckRecv(ProtocolTransport* pt,int src,void* s,size_t n)
{ int recv = orecv(&((SizeCheckTransportAdapter*)pt)->pd,src,s,n);
  if(recv==n) return n;
  else 
  { fprintf(stderr,"Was going to recv %zu bytes from %d, received %d\n",
                    n,src,recv);
    if(recv<0) fprintf(stderr,"That means %s\n",strerror(recv));
    exit(-1);
  }
}
static void sizeCheckCleanup(ProtocolTransport* pt)
{ ProtocolTransport *inner = ((SizeCheckTransportAdapter*)pt)->pd.trans;
  inner->cleanup(inner);
  free(pt);
}

void protocolAddSizeCheck(ProtocolDesc* pd)
{
  SizeCheckTransportAdapter* t = malloc(sizeof(SizeCheckTransportAdapter));
  t->pd = *pd; // Dummy protocol object, sliced just for the Transport object
  pd->trans = &t->cb;
  t->cb.send=sizeCheckSend;
  t->cb.recv=sizeCheckRecv;
  t->cb.cleanup=sizeCheckCleanup;
}

// --------------------------- Protocols -----------------------------------

int ocCurrentParty() { return currentProto->currentParty(currentProto); }
int ocCurrentPartyDefault(ProtocolDesc* pd) { return pd->thisParty; }
void setCurrentParty(ProtocolDesc* pd, int party)
  { pd->thisParty=party; }

ProtocolDesc* ocCurrentProto() { return currentProto; }
void ocSetCurrentProto(ProtocolDesc* pd) { currentProto=pd; }

bool ocCanSplitProto(ProtocolDesc * pdin)
{
  return pdin->trans->split != NULL
        && pdin->splitextra != NULL
        && pdin->extra != NULL;
}

bool ocSplitProto(ProtocolDesc* pdout, ProtocolDesc * pdin)
{ if (!ocCanSplitProto(pdin)) return false;
  else
  {
    *pdout = (struct ProtocolDesc) {
      .error = pdin->error,
      .partyCount = pdin->error,
      .currentParty = pdin->currentParty,
      .feedOblivInputs = pdin->feedOblivInputs,
      .revealOblivBits = pdin->revealOblivBits,
      .setBitAnd = pdin->setBitAnd,
      .setBitOr = pdin->setBitOr,
      .setBitXor = pdin->setBitXor,
      .setBitNot = pdin->setBitNot,
      .flipBit = pdin->flipBit,
      .thisParty = pdin->thisParty,
      .trans = pdin->trans->split(pdin->trans),
      .splitextra = pdin->splitextra,
      .cleanextra = pdin->cleanextra,
      .extra = NULL
    };
    pdout->splitextra(pdout, pdin);
    return true;
  }
}

void ocCleanupProto(ProtocolDesc* pd)
  {
    pd->trans->cleanup(pd->trans);
    if (pd->extra != NULL) pd->cleanextra(pd);
  }

void cleanupProtocol(ProtocolDesc* pd)
{
  ocCleanupProto(pd);
}

// --------------------------- Debug Protocol ----------------------------

// TODO all sorts of identical parameter optimizations
// Implementation note: remember that all these pointers may alias each other
void dbgProtoSetBitAnd(ProtocolDesc* pd,
    OblivBit* dest,const OblivBit* a,const OblivBit* b)
{
  dest->knownValue= (a->knownValue&& b->knownValue);
  dest->unknown = true;
  currentProto->debug.mulCount++;
}

void dbgProtoSetBitOr(ProtocolDesc* pd,
    OblivBit* dest,const OblivBit* a,const OblivBit* b)
{
  dest->knownValue= (a->knownValue|| b->knownValue);
  dest->unknown = true;
  currentProto->debug.mulCount++;
}
void dbgProtoSetBitXor(ProtocolDesc* pd,
    OblivBit* dest,const OblivBit* a,const OblivBit* b)
{
  dest->knownValue= (!!a->knownValue != !!b->knownValue);
  dest->unknown = true;
  currentProto->debug.xorCount++;
}
void dbgProtoSetBitNot(ProtocolDesc* pd,OblivBit* dest,const OblivBit* a)
{
  dest->knownValue= !a->knownValue;
  dest->unknown = a->unknown;
}
void dbgProtoFlipBit(ProtocolDesc* pd,OblivBit* dest) 
  { dest->knownValue = !dest->knownValue; }

static void dbgFeedOblivBool(OblivBit* dest,int party,bool a)
{ 
  int curparty = ocCurrentParty();
  
  dest->unknown=true;
  if(party==1) { if(curparty==1) dest->knownValue=a; }
  else if(party==2 && curparty == 1) 
    orecv(currentProto,2,&dest->knownValue,sizeof(bool));
  else if(party==2 && curparty == 2) osend(currentProto,1,&a,sizeof(bool));
  else fprintf(stderr,"Error: This is a 2 party protocol\n");
}

void dbgProtoFeedOblivInputs(ProtocolDesc* pd,
    OblivInputs* spec,size_t count,int party)
{ while(count--)
  { int i;
    widest_t v = spec->src;
    for(i=0;i<spec->size;++i) 
    { dbgFeedOblivBool(spec->dest+i,party,v&1);
      v>>=1;
    }
    spec++;
  }
}

bool dbgProtoRevealOblivBits
  (ProtocolDesc* pd,widest_t* dest,const OblivBit* src,size_t size,int party)
{ widest_t rv=0;
  if(currentProto->thisParty==1)
  { src+=size;
    while(size-->0) rv = (rv<<1)+!!(--src)->knownValue;
    if(party==0 || party==2) osend(pd,2,&rv,sizeof(rv));
    if(party==2) return false;
    else { *dest=rv; return true; }
  }else // assuming thisParty==2
  { if(party==0 || party==2) { orecv(pd,1,dest,sizeof(*dest)); return true; }
    else return false;
  }
}

bool ocInDebugProto(void) { return ocCurrentProto()->extra==NULL; }

void execDebugProtocol(ProtocolDesc* pd, protocol_run start, void* arg)
{
  pd->currentParty = ocCurrentPartyDefault;
  pd->error = 0;
  pd->feedOblivInputs = dbgProtoFeedOblivInputs;
  pd->revealOblivBits = dbgProtoRevealOblivBits;
  pd->setBitAnd = dbgProtoSetBitAnd;
  pd->setBitOr  = dbgProtoSetBitOr;
  pd->setBitXor = dbgProtoSetBitXor;
  pd->setBitNot = dbgProtoSetBitNot;
  pd->flipBit   = dbgProtoFlipBit;
  pd->partyCount= 2;
  pd->extra = NULL;
  currentProto = pd;
  currentProto->debug.mulCount = currentProto->debug.xorCount = 0;
  start(arg);
}

//-------------------- Yao Protocol (honest but curious) -------------

static pthread_once_t gcryInitDone = PTHREAD_ONCE_INIT;

GCRY_THREAD_OPTION_PTHREAD_IMPL;

static void gcryDefaultLibInitAux(void)
{
  if(!gcry_control(GCRYCTL_INITIALIZATION_FINISHED_P))
  { 
    gcry_control(GCRYCTL_SET_THREAD_CBS, &gcry_threads_pthread);
    if(!gcry_check_version(NULL))
    { fprintf(stderr,"libgcrypt init failed\n");
      exit(1);
    }
    gcry_control (GCRYCTL_DISABLE_SECMEM, 0);
    gcry_control (GCRYCTL_INITIALIZATION_FINISHED, 0);
  }
}
void gcryDefaultLibInit(void)
  { pthread_once(&gcryInitDone,gcryDefaultLibInitAux); }

// Assume: generator is party 1, evaluator is party 2

/*
static void yaoKeyDebug(const yao_key_t k)
{ int i;
  fprintf(stderr,"%d: ",currentProto->thisParty);
  for(i=YAO_KEY_BYTES-1;i>=0;--i) fprintf(stderr,"%02x ",0xff&k[i]);
  fprintf(stderr,"\n");
}
static void debugOblivBit(const OblivBit* o)
{
  if(known(o)) fprintf(stderr,"Known value %d\n",(int)o->knownValue);
  else 
  { fprintf(stderr,"inv %d, ",(int)o->yao.inverted);
    yaoKeyDebug(o->yao.w);
  }
}
*/

const char yaoFixedKey[] = "\x61\x7e\x8d\xa2\xa0\x51\x1e\x96"
                           "\x5e\x41\xc2\x9b\x15\x3f\xc7\x7a";
const int yaoFixedKeyAlgo = GCRY_CIPHER_AES128;
#define FIXED_KEY_BLOCKLEN 16

// Finite field doubling: used in fixed key garbling
void yaoKeyDouble(yao_key_t d)
{
#if YAO_KEY_BYTES==10
  char tmp = (d[7] >> 7) & 1;
  char tmp2 = (d[9] >> 7) & 1;
  ((uint64_t *)d)[0]<<=1;
  ((uint16_t *)d)[4]<<=1;
  ((uint16_t *)d)[4]|=tmp;
   d[0] ^= ((tmp2<<1) | tmp2);
#else
  char carry = 0, next;
  int i;
  for(i=0;i<YAO_KEY_BYTES;++i)
  { next = (d[i] >> 7);
    d[i] = ((d[i]<<1)|carry);
    carry = next;
  }
   if(next == 1)
  d[0] ^= 0x03;
#endif
}

// Remove old SHA routines?
//#define DISABLE_FIXED_KEY
#ifdef DISABLE_FIXED_KEY
// d = H(a,k), used by half gate scheme
void yaoSetHalfMask(YaoProtocolDesc* ypd,
                    yao_key_t d,const yao_key_t a,uint64_t k)
{
  char buf[YAO_KEY_BYTES+8], dest[20]; // dest length = DIGEST length
  memcpy(buf,a,YAO_KEY_BYTES);
  memcpy(buf+YAO_KEY_BYTES,&k,sizeof(k));
  gcry_md_hash_buffer(GCRY_MD_SHA1,dest,buf,sizeof(buf));
  memcpy(d,dest,YAO_KEY_BYTES);
}
// XXX do I need i when it is already encoded in lsb(a)||lsb(b)
void yaoSetHashMask(YaoProtocolDesc* ypd,
                    yao_key_t d,const yao_key_t a,const yao_key_t b,
                    uint64_t k,int i)
{
  char buf[2*YAO_KEY_BYTES+8], dest[20];  // dest length == DIGEST length
  k=((k<<2)|i);
  memcpy(buf,a,YAO_KEY_BYTES);
  memcpy(buf+YAO_KEY_BYTES,b,YAO_KEY_BYTES);
  memcpy(buf+2*YAO_KEY_BYTES,&k,8);
  gcry_md_hash_buffer(GCRY_MD_SHA1,dest,buf,sizeof(buf));
  memcpy(d,dest,YAO_KEY_BYTES);
}
#else
// d = H(a,k), used by half gate scheme
void yaoSetHalfMask(YaoProtocolDesc* ypd,
                    yao_key_t d,const yao_key_t a,uint64_t k)
{
  char  buf[FIXED_KEY_BLOCKLEN];
  char obuf[FIXED_KEY_BLOCKLEN]; // buf length >= YAO_KEY_BYTES
  int i;
  assert(YAO_KEY_BYTES<=FIXED_KEY_BLOCKLEN);
  for(i=YAO_KEY_BYTES;i<FIXED_KEY_BLOCKLEN;++i) buf[i]=0;
  yaoKeyCopy(buf,a); yaoKeyDouble(buf);
  for(i=0;i<sizeof(k);++i) buf[i]^=((k>>8*i)&0xff);
  gcry_cipher_encrypt(ypd->fixedKeyCipher,obuf,sizeof(obuf),buf,sizeof(buf));
  yaoKeyCopy(d,obuf);
  yaoKeyXor(d,buf);
}
// Same as yaoSetHalfMask(ypd,d1,a1,k); yaoSetHalfMask(ypd,d2,a2,k)
// Uses a single call to gcry_cipher_encrypt, which is faster.
// Eliminate a redundant memcpy if
//      YAO_KEY_BYTES == FIXED_KEY_BLOCKLEN
//      and d1==d2+FIXED_KEY_BLOCKLEN
void yaoSetHalfMask2(YaoProtocolDesc* ypd,
                     yao_key_t d1, const yao_key_t a1,
                     yao_key_t d2, const yao_key_t a2, uint64_t k)
{
  char buf[2*FIXED_KEY_BLOCKLEN];
  char *obuf;
  const int blen=FIXED_KEY_BLOCKLEN;
  int i,j;
  assert(YAO_KEY_BYTES<=FIXED_KEY_BLOCKLEN);

  if(YAO_KEY_BYTES==blen && d2==d1+YAO_KEY_BYTES)
    obuf=d1; // eliminate redundant yaoKeyCopy later
  else obuf=alloca(2*blen);

  memset(buf+YAO_KEY_BYTES, 0, FIXED_KEY_BLOCKLEN-YAO_KEY_BYTES);
  memset(buf+YAO_KEY_BYTES+FIXED_KEY_BLOCKLEN, 0, FIXED_KEY_BLOCKLEN-YAO_KEY_BYTES);
  yaoKeyCopy(buf     ,a1); yaoKeyDouble(buf);
  yaoKeyCopy(buf+blen,a2); yaoKeyDouble(buf+blen);
  for(i=0;i<sizeof(k);++i) for(j=0;j<2;++j) buf[i+j*blen]^=((k>>8*i)&0xff);

  gcry_cipher_encrypt(ypd->fixedKeyCipher,obuf,2*blen,buf,2*blen);
  if(obuf!=d1) { yaoKeyCopy(d1,obuf); yaoKeyCopy(d2,obuf+blen); }
  yaoKeyXor(d1,buf); yaoKeyXor(d2,buf+blen);
}
void yaoSetHashMask(YaoProtocolDesc* ypd,
                    yao_key_t d,const yao_key_t a,const yao_key_t b,
                    uint64_t k,int ii)
{
  char  buf[FIXED_KEY_BLOCKLEN];
  char obuf[FIXED_KEY_BLOCKLEN];
  int i;
  k=4*k+ii;
  assert(YAO_KEY_BYTES<=FIXED_KEY_BLOCKLEN);
  for(i=YAO_KEY_BYTES;i<FIXED_KEY_BLOCKLEN;++i) buf[i]=0;
  yaoKeyCopy(buf,a); yaoKeyDouble(buf);
  yaoKeyXor (buf,b); yaoKeyDouble(buf);
  for(i=0;i<sizeof(k);++i) buf[i]^=((k>>8*i)&0xff);
  gcry_cipher_encrypt(ypd->fixedKeyCipher,obuf,sizeof(obuf),buf,sizeof(buf));
  yaoKeyCopy(d,obuf);
  yaoKeyXor(d,buf);
}
#endif

// Why am I using SHA1 as a PRG? Not necessarily safe. TODO change to AES
void yaoKeyNewPair(YaoProtocolDesc* pd,yao_key_t w0,yao_key_t w1)
{
  uint64_t* ic = &pd->icount;
  char buf[YAO_KEY_BYTES+sizeof(*ic)], dest[20];
  memcpy(buf,pd->I,YAO_KEY_BYTES);
  memcpy(buf+YAO_KEY_BYTES,ic,sizeof(*ic));
  (*ic)++;
  gcry_md_hash_buffer(GCRY_MD_SHA1,dest,buf,sizeof(buf));
  memcpy(w0,dest,YAO_KEY_BYTES);
  yaoKeyCopy(w1,w0);
  yaoKeyXor(w1,pd->R);
}

void yaoSetBitAnd(ProtocolDesc* pd,OblivBit* r,
                  const OblivBit* a,const OblivBit* b)
  { ((YaoProtocolDesc*)pd->extra)->nonFreeGate(pd,r,0x8,a,b); }
void yaoSetBitOr(ProtocolDesc* pd,OblivBit* r,
                 const OblivBit* a,const OblivBit* b)
  { ((YaoProtocolDesc*)pd->extra)->nonFreeGate(pd,r,0xE,a,b); }
void yaoSetBitXor(ProtocolDesc* pd,OblivBit* r,
                 const OblivBit* a,const OblivBit* b)
{
  OblivBit t;
  yaoKeyCopy(t.yao.w,a->yao.w);
  yaoKeyXor (t.yao.w,b->yao.w);
  t.yao.inverted = (a->yao.inverted!=b->yao.inverted); // no-op for evaluator
  t.unknown = true;
  *r = t;
}
void yaoFlipBit(ProtocolDesc* pd,OblivBit* r)
  { r->yao.inverted = !r->yao.inverted; }
void yaoSetBitNot(ProtocolDesc* pd,OblivBit* r,const OblivBit* a)
  { *r = *a; yaoFlipBit(pd,r); }

#define YAO_FEED_MAX_BATCH 1000000

void yaoGenrFeedOblivInputs(ProtocolDesc* pd
                           ,OblivInputs* oi,size_t n,int src)
{ 
  YaoProtocolDesc* ypd = pd->extra;
  yao_key_t w0,w1;
  OIBitSrc it = oiBitSrc(oi,n);
  if(src==1) for(;hasBit(&it);nextBit(&it))
  { OblivBit* o = curDestBit(&it);
    yaoKeyNewPair(ypd,w0,w1); // does ypd->icount++
    if(curBit(&it)) osend(pd,2,w1,YAO_KEY_BYTES);
    else osend(pd,2,w0,YAO_KEY_BYTES);
    o->yao.inverted = false; o->unknown = true;
    yaoKeyCopy(o->yao.w,w0);
  }else 
  { size_t bc = bitCount(&it);
    // limit memory usage
    size_t batch = (bc<YAO_FEED_MAX_BATCH?bc:YAO_FEED_MAX_BATCH);
    char *buf0 = malloc(batch*YAO_KEY_BYTES),
         *buf1 = malloc(batch*YAO_KEY_BYTES);
    size_t bp=0;
    for(;hasBit(&it);nextBit(&it))
    { 
      OblivBit* o = curDestBit(&it);
      yaoKeyNewPair(ypd,w0,w1); // does ypd->icount++
      yaoKeyCopy(buf0+bp*YAO_KEY_BYTES,w0);
      yaoKeyCopy(buf1+bp*YAO_KEY_BYTES,w1);
      o->yao.inverted = false; o->unknown = true;
      yaoKeyCopy(o->yao.w,w0);
      ++bp;
      if(bp>=batch) // flush out every now and then
      { ypd->sender.send(ypd->sender.sender,buf0,buf1,bp,YAO_KEY_BYTES);
        bp=0;
      }
    }
    if(bp) ypd->sender.send(ypd->sender.sender,buf0,buf1,bp,YAO_KEY_BYTES);
    free(buf0); free(buf1);
  }
}
void yaoEvalFeedOblivInputs(ProtocolDesc* pd
                           ,OblivInputs* oi,size_t n,int src)
{ OIBitSrc it = oiBitSrc(oi,n);
  YaoProtocolDesc* ypd = pd->extra;
  if(src==1) for(;hasBit(&it);nextBit(&it))
  { OblivBit* o = curDestBit(&it);
    orecv(pd,1,o->yao.w,YAO_KEY_BYTES);
    o->unknown = true;
    ypd->icount++;
  }else 
  { size_t bc = bitCount(&it);
    // limit memory usage
    size_t batch = (bc<YAO_FEED_MAX_BATCH?bc:YAO_FEED_MAX_BATCH);
    char *buf = malloc(batch*YAO_KEY_BYTES),
         **dest = malloc(batch*sizeof(char*));
    bool *sel = malloc(batch*sizeof(bool));
    size_t bp=0,i;
    for(;hasBit(&it);nextBit(&it))
    { OblivBit* o = curDestBit(&it);
      dest[bp]=o->yao.w;
      sel[bp]=o->yao.value=curBit(&it);
      o->unknown = true; // Known to me, but not to both parties
      ypd->icount++;
      ++bp;
      if(bp>=batch)
      { ypd->recver.recv(ypd->recver.recver,buf,sel,bp,YAO_KEY_BYTES);
        for(i=0;i<bp;++i) yaoKeyCopy(dest[i],buf+i*YAO_KEY_BYTES);
        bp=0;
      }
    }
    if(bp) // flush out every now and then
    { ypd->recver.recv(ypd->recver.recver,buf,sel,bp,YAO_KEY_BYTES);
      for(i=0;i<bp;++i) yaoKeyCopy(dest[i],buf+i*YAO_KEY_BYTES);
    }
    free(buf); free(dest); free(sel);
  }
}

bool yaoGenrRevealOblivBits(ProtocolDesc* pd,
    widest_t* dest,const OblivBit* o,size_t n,int party)
{
  size_t i,bc=(n+7)/8;
  widest_t rv=0, flipflags=0;
  YaoProtocolDesc *ypd = pd->extra;
  for(i=0;i<n;++i) if(o[i].unknown)
    flipflags |= ((yaoKeyLsb(o[i].yao.w) != o[i].yao.inverted)?1LL<<i:0);
  // Assuming little endian
  if(party != 1) osend(pd,2,&flipflags,bc);
  if(party != 2) { orecv(pd,2,&rv,bc); rv^=flipflags; }
  for(i=0;i<n;++i) if(!o[i].unknown && o[i].knownValue)
    rv |= (1LL<<i);
  ypd->ocount+=n;
  if(party!=2) { *dest=rv; return true; }
  else return false;
}
bool yaoEvalRevealOblivBits(ProtocolDesc* pd,
    widest_t* dest,const OblivBit* o,size_t n,int party)
{
  size_t i,bc=(n+7)/8;
  widest_t rv=0, flipflags=0;
  YaoProtocolDesc* ypd = pd->extra;
  for(i=0;i<n;++i) if(o[i].unknown)
    flipflags |= (yaoKeyLsb(o[i].yao.w)?1LL<<i:0);
  // Assuming little endian
  if(party != 1) { orecv(pd,1,&rv,bc); rv^=flipflags; }
  if(party != 2) osend(pd,1,&flipflags,bc);
  for(i=0;i<n;++i) if(!o[i].unknown && o[i].knownValue)
    rv |= (1LL<<i);
  ypd->ocount+=n;
  if(party!=1) { *dest=rv; return true; }
  else return false;
}

// Encodes a 2-input truth table for f(a,b) = (bool)(ttable&(1<<(2*a+b)))
void yaoGenerateGate(ProtocolDesc* pd, OblivBit* r, char ttable, 
    const OblivBit* a, const OblivBit* b)
{ 
  YaoProtocolDesc* ypd = pd->extra;
  uint64_t k = ypd->gcount;
  int im=0,i;
  yao_key_t wa,wb,wc,wt;
  const char* R = ypd->R;

  // adjust truth table according to invert fields (faster with im^=...) TODO
  if(a->yao.inverted) ttable = (((ttable&3)<<2)|((ttable>>2)&3));
  if(b->yao.inverted) ttable = (((ttable&5)<<1)|((ttable>>1)&5));

  // Doing garbled-row-reduction: wc is set to first mask
  yaoKeyCopy(wa,a->yao.w);
  yaoKeyCopy(wb,b->yao.w);
  if(yaoKeyLsb(wa)) { im^=2; yaoKeyXor(wa,R); }
  if(yaoKeyLsb(wb)) { im^=1; yaoKeyXor(wb,R); }

  // Create labels for new wire in wc
  yaoSetHashMask(ypd,wc,wa,wb,k,0);
  if(ttable&(1<<im)) yaoKeyXor(wc,R);

  for(i=1;i<4;++i) // skip 0, because GRR
  { yaoKeyXor(wb,R);
    if(i==2) yaoKeyXor(wa,R);
    yaoSetHashMask(ypd,wt,wa,wb,k,i);
    yaoKeyXor(wt,wc);
    if(ttable&(1<<(i^im))) yaoKeyXor(wt,R);
    osend(pd,2,wt,YAO_KEY_BYTES);
  }

  // r may alias a and b, so modify at the end
  yaoKeyCopy(r->yao.w,wc);
  r->unknown = true; r->yao.inverted = false;
  ypd->gcount++;
}

void yaoEvaluateGate(ProtocolDesc* pd, OblivBit* r, char ttable, 
  const OblivBit* a, const OblivBit* b)
{
  int i=0,j;
  YaoProtocolDesc* ypd = pd->extra;
  yao_key_t w,t;
  yaoKeyZero(t);
  if(yaoKeyLsb(a->yao.w)) i^=2;
  if(yaoKeyLsb(b->yao.w)) i^=1;
  // I wonder: can the generator do timing attacks here?
  if(i==0) yaoKeyCopy(w,t);
  for(j=1;j<4;++j)
  { orecv(pd,1,t,sizeof(yao_key_t));
    if(i==j) yaoKeyCopy(w,t);
  }
  yaoSetHashMask(ypd,t,a->yao.w,b->yao.w,ypd->gcount++,i);
  yaoKeyXor(w,t);
  // r may alias a and b, so modify at the end
  yaoKeyCopy(r->yao.w,w);
  r->unknown = true;
}

// dest = src + cond * ypd->R. Who knows if this creates timing channels
void yaoKeyCondXor(yao_key_t dest, bool cond,
                   const yao_key_t a, const yao_key_t b)
{
   yao_key_t tmp;
   memset(tmp, cond?-1:0, YAO_KEY_BYTES);
 size_t i;
  for(i=0;i+sizeof(uint64_t)<=YAO_KEY_BYTES;i+=sizeof(uint64_t))
    *((uint64_t*)((char*)dest+i)) =  ( *((uint64_t*)((char*)tmp+i)) & *((uint64_t*)((char*)b+i)) ) ^ *((uint64_t*)((char*)a+i));
  if(i+sizeof(uint32_t)<=YAO_KEY_BYTES){
    *((uint32_t*)((char*)dest+i)) =  ( *((uint32_t*)((char*)tmp+i)) & *((uint32_t*)((char*)b+i)) ) ^ *((uint32_t*)((char*)a+i));
   i+=sizeof(uint32_t);
  }
  if(i+sizeof(uint16_t)<=YAO_KEY_BYTES)  {
    *((uint16_t*)((char*)dest+i)) =  ( *((uint16_t*)((char*)tmp+i)) & *((uint16_t*)((char*)b+i)) ) ^ *((uint16_t*)((char*)a+i));
   i+=sizeof(uint16_t);
  }
  if(i < YAO_KEY_BYTES)
    *(((char*)dest+i)) =  ( *(((char*)tmp+i)) & *(((char*)b+i)) ) ^ *(((char*)a+i));
}

// Computes r = (a xor ac)(b xor bc) xor rc
void yaoGenerateHalfGatePair(ProtocolDesc* pd, OblivBit* r,
    bool ac, bool bc, bool rc, const OblivBit* a, const OblivBit* b)
{
  YaoProtocolDesc* ypd = pd->extra;
  if(a->yao.inverted) ac=!ac;
  if(b->yao.inverted) bc=!bc;

  bool pa = yaoKeyLsb(a->yao.w), pb = yaoKeyLsb(b->yao.w);
  yao_key_t row,t,wg,we,wa1,wb1;
  const char *wa0 = a->yao.w, *wb0 = b->yao.w;

  yaoKeyCopy(wa1,wa0); yaoKeyXor(wa1,ypd->R);
  yaoKeyCopy(wb1,wb0); yaoKeyXor(wb1,ypd->R);

  //yaoSetHalfMask(ypd,row,wa0,ypd->gcount);
  //yaoSetHalfMask(ypd,t  ,wa1,ypd->gcount);
  yaoSetHalfMask2(ypd,row,wa0,t,wa1,ypd->gcount);
  yaoKeyCopy(wg,(pa?t:row));
  yaoKeyXor (row,t);
  yaoKeyCondXor(row,(pb!=bc),row,ypd->R);
  osend(pd,2,row,YAO_KEY_BYTES);
  yaoKeyCondXor(wg,((pa!=ac)&&(pb!=bc))!=rc,wg,ypd->R);
  ypd->gcount++;

  //yaoSetHalfMask(ypd,row,wb0,ypd->gcount);
  //yaoSetHalfMask(ypd,t  ,wb1,ypd->gcount);
  yaoSetHalfMask2(ypd,row,wb0,t,wb1,ypd->gcount);
  yaoKeyCopy(we,(pb?t:row));
  yaoKeyXor (row,t);
  yaoKeyXor (row,(ac?wa1:wa0));
  osend(pd,2,row,YAO_KEY_BYTES);
  ypd->gcount++;

  // r may alias a and b, so modify at the end
  yaoKeyCopy(r->yao.w,wg);
  yaoKeyXor (r->yao.w,we);

  r->yao.inverted = false; r->unknown = true;
}

void yaoGenerateAndPair(ProtocolDesc* pd, OblivBit* r, 
                        const OblivBit* a, const OblivBit* b)
  { yaoGenerateHalfGatePair(pd,r,0,0,0,a,b); }

void yaoGenerateOrPair(ProtocolDesc* pd, OblivBit* r,
                       const OblivBit* a, const OblivBit* b)
  { yaoGenerateHalfGatePair(pd,r,1,1,1,a,b); }

// TODO merge these too? Maybe I paired the wrong way
void yaoEvaluateHalfGatePair(ProtocolDesc* pd, OblivBit* r,
    const OblivBit* a, const OblivBit* b)
{
  YaoProtocolDesc* ypd = pd->extra;
  yao_key_t row,t,wg,we;

  yaoSetHalfMask(ypd,t,a->yao.w,ypd->gcount++);
  orecv(pd,1,row,YAO_KEY_BYTES);
  yaoKeyCondXor(wg,yaoKeyLsb(a->yao.w),t,row);

  yaoSetHalfMask(ypd,t,b->yao.w,ypd->gcount++);
  orecv(pd,1,row,YAO_KEY_BYTES);
  yaoKeyXor(row,a->yao.w);
  yaoKeyCondXor(we,yaoKeyLsb(b->yao.w),t,row);

  // r may alias a and b, so modify at the end
  yaoKeyCopy(r->yao.w,wg);
  yaoKeyXor (r->yao.w,we);

  r->unknown = true;
}

uint64_t yaoGateCount()
{ uint64_t rv = ((YaoProtocolDesc*)currentProto->extra)->gcount - ((YaoProtocolDesc*)currentProto->extra)->gcount_offset;
  if(currentProto->setBitAnd==yaoGenerateAndPair
      || currentProto->setBitAnd==yaoEvaluateHalfGatePair) // halfgate
    return rv/2;
  else return rv;
}

// FIXME don't like this convention: OT should have used transport
// objects directly, instead of being wrapped in ProtocolDesc
void yaoUseNpot(ProtocolDesc* pd,int me)
{ YaoProtocolDesc* ypd = pd->extra;
  if(me==1) ypd->sender =
    npotSenderAbstract(npotSenderNew(1<<NPOT_BATCH_SIZE,pd,2));
  else ypd->recver =
    npotRecverAbstract(npotRecverNew(1<<NPOT_BATCH_SIZE,pd,1));
}
// Used with yaoUseNpot
void yaoReleaseOt(ProtocolDesc* pd,int me)
{ YaoProtocolDesc* ypd = pd->extra;
  if (ypd->ownOT) {
    if(me==1) otSenderRelease(&ypd->sender);
    else otRecverRelease(&ypd->recver);
  }
}

void splitYaoProtocolExtra(ProtocolDesc* pdout, ProtocolDesc * pdin) {
  YaoProtocolDesc* ypdin = pdin->extra;
  YaoProtocolDesc* ypdout = malloc(sizeof(YaoProtocolDesc));
  pdout->extra=ypdout;

  ypdout->protoType = ypdin->protoType;
  ypdout->extra = NULL;
  ypdout->icount = ypdout->ocount = 0;
  ypdout->ownOT = true; // For now we don't do anything special for OT on forked protocols
  gcry_cipher_open(&ypdout->fixedKeyCipher,yaoFixedKeyAlgo,GCRY_CIPHER_MODE_ECB,0);
  gcry_cipher_setkey(ypdout->fixedKeyCipher,yaoFixedKey,sizeof(yaoFixedKey)-1);
  if (pdout->thisParty == 1) {
    memcpy(ypdout->R,ypdin->R,YAO_KEY_BYTES);
    gcry_randomize(ypdout->I,YAO_KEY_BYTES,GCRY_STRONG_RANDOM);
    gcry_randomize(&ypdout->gcount_offset,sizeof(ypdout->gcount_offset),GCRY_STRONG_RANDOM);
    osend(pdout,2,&ypdout->gcount_offset,sizeof(ypdout->gcount_offset));
    ypdout->sender = honestOTExtSenderAbstract(honestOTExtSenderNew(pdout,2));
  } else {
    orecv(pdout,1,&ypdout->gcount_offset,sizeof(ypdout->gcount_offset));
    ypdout->recver = honestOTExtRecverAbstract(honestOTExtRecverNew(pdout,1));
  }
  ypdout->gcount = ypdout->gcount_offset;
  oflush(pdin); oflush(pdout);
}

/* execYaoProtocol is divided into 2 parts which are reused by other
   protocols such as DualEx */
void setupYaoProtocol(ProtocolDesc* pd,bool halfgates)
{
  YaoProtocolDesc* ypd = malloc(sizeof(YaoProtocolDesc));
  int me = pd->thisParty;
  pd->extra = ypd;
  pd->error = 0;
  ypd->protoType = OC_PD_TYPE_YAO;
  ypd->extra = NULL;
  pd->partyCount = 2;
  pd->currentParty = ocCurrentPartyDefault;
  pd->feedOblivInputs = (me==1?yaoGenrFeedOblivInputs:yaoEvalFeedOblivInputs);
  pd->revealOblivBits = (me==1?yaoGenrRevealOblivBits:yaoEvalRevealOblivBits);
  if(halfgates)
  { pd->setBitAnd = (me==1?yaoGenerateAndPair:yaoEvaluateHalfGatePair);
    pd->setBitOr  = (me==1?yaoGenerateOrPair :yaoEvaluateHalfGatePair);
  }else
  { ypd->nonFreeGate = (me==1?yaoGenerateGate:yaoEvaluateGate);
    pd->setBitAnd = yaoSetBitAnd;
    pd->setBitOr  = yaoSetBitOr;
  }
  pd->setBitXor = yaoSetBitXor;
  pd->setBitNot = yaoSetBitNot;
  pd->flipBit   = yaoFlipBit;

  if(pd->thisParty==1) ypd->sender.sender=NULL;
  else ypd->recver.recver=NULL;

  dhRandomInit();
  gcry_cipher_open(&ypd->fixedKeyCipher,yaoFixedKeyAlgo,GCRY_CIPHER_MODE_ECB,0);
  gcry_cipher_setkey(ypd->fixedKeyCipher,yaoFixedKey,sizeof(yaoFixedKey)-1);

  pd->splitextra = splitYaoProtocolExtra;
  pd->cleanextra = cleanupYaoProtocol;
}

// point_and_permute should always be true.
// It is false only in the NP protocol, where evaluator knows everything
void mainYaoProtocol(ProtocolDesc* pd, bool point_and_permute,
                     protocol_run start, void* arg)
{
  YaoProtocolDesc* ypd = pd->extra;
  int me = pd->thisParty;
  ypd->ownOT=false;
  ypd->gcount = ypd->gcount_offset = ypd->icount = ypd->ocount = 0;
  if(me==1)
  {
    gcry_randomize(ypd->R,YAO_KEY_BYTES,GCRY_STRONG_RANDOM);
    gcry_randomize(ypd->I,YAO_KEY_BYTES,GCRY_STRONG_RANDOM);
    if(point_and_permute) ypd->R[0] |= 1;   // flipper bit

    if(ypd->sender.sender==NULL)
    { ypd->ownOT=true;
      ypd->sender = honestOTExtSenderAbstract(honestOTExtSenderNew(pd,2));
    }
  }else 
    if(ypd->recver.recver==NULL)
    { ypd->ownOT=true;
      ypd->recver = honestOTExtRecverAbstract(honestOTExtRecverNew(pd,1));
    }

  currentProto = pd;
  start(arg);
}

void cleanupYaoProtocol(ProtocolDesc* pd)
{
  YaoProtocolDesc* ypd = pd->extra;
  gcry_cipher_close(ypd->fixedKeyCipher);
  yaoReleaseOt(pd, pd->thisParty);
  free(ypd);
  pd->extra = NULL;
}

void execYaoProtocol(ProtocolDesc* pd, protocol_run start, void* arg)
{
  setupYaoProtocol(pd,true);
  mainYaoProtocol(pd,true,start,arg);
  cleanupYaoProtocol(pd);
}

void execYaoProtocol_noHalf(ProtocolDesc* pd, protocol_run start, void* arg)
{
  setupYaoProtocol(pd,false);
  mainYaoProtocol(pd,true,start,arg);
  cleanupYaoProtocol(pd);
}

// Special purpose gates, meant to be used if you like doing low-level
// optimizations. Note: this one assumes constant propagation has already
// been done, and 'a' is private to the generator.
// TODO I should really find a better way to factor this out with 
// YaoGenerateHalfGatePair
void yaoGenerateGenHalf(ProtocolDesc* pd,OblivBit* r,
    bool ac, bool bc, bool rc, const OblivBit* a, bool b)
{
  YaoProtocolDesc* ypd = pd->extra;
  if(a->yao.inverted) ac=!ac;

  bool pa = yaoKeyLsb(a->yao.w);
  yao_key_t row,t,wg,wa1;
  const char *wa0 = a->yao.w;

  yaoKeyCopy(wa1,wa0); yaoKeyXor(wa1,ypd->R);
  yaoSetHalfMask2(ypd,row,wa0,t,wa1,ypd->gcount);
  yaoKeyCopy(wg,(pa?t:row));
  yaoKeyXor (row,t);
  yaoKeyCondXor(row,(b!=bc),row,ypd->R);
  osend(pd,2,row,YAO_KEY_BYTES);
  yaoKeyCondXor(wg,((pa!=ac)&&(b!=bc))!=rc,wg,ypd->R);
  yaoKeyCopy(r->yao.w,wg);
  r->yao.inverted = false; r->unknown = true;
  ypd->gcount++;
}
void yaoEvaluateGenHalf(ProtocolDesc* pd,OblivBit* r,const OblivBit* a)
{
  YaoProtocolDesc* ypd = pd->extra;
  yao_key_t row,t;

  yaoSetHalfMask(ypd,t,a->yao.w,ypd->gcount++);
  orecv(pd,1,row,YAO_KEY_BYTES);
  yaoKeyCondXor(r->yao.w,yaoKeyLsb(a->yao.w),t,row);
  r->unknown = true;
}
typedef struct
{ yao_key_t *w,*R;
  bool *flip;
  int n;
} YaoSendEHalfAndAux;

void yaoGenerateEvalHalf_aux(char* opt1,const char* opt0,int c,void* vargs)
{
  YaoSendEHalfAndAux* args = vargs;
  int i;
  for(i=0;i<args->n;++i)
  { char *dest=opt1+i*YAO_KEY_BYTES;
    const char *src=opt0+i*YAO_KEY_BYTES;
    yaoKeyCopy(dest,src);
    yaoKeyXor (dest,args->w[i]);
    yaoKeyCondXor(dest,args->flip[i],dest,*args->R);
  }
}
void yaoGenerateEvalHalf(ProtocolDesc* pd,YaoEHalfSwapper* sw,
    OblivBit r[],const OblivBit a[],int n)
{
  YaoProtocolDesc* ypd = pd->extra;
  YaoSendEHalfAndAux args;
  // This seems like too many mallocs. Should profile/preallocate this
  // Or split up OT "chunks" into multiple pieces for a piece. TODO
  // Simplifies this code to make it look more like GenHalf
  yao_key_t *dummy = malloc(n*sizeof(yao_key_t));
  yao_key_t *results = malloc(n*sizeof(yao_key_t));
  args.w = malloc(n*sizeof(yao_key_t));
  args.flip = malloc(n*sizeof(bool));
  int i,j=0;
  for(i=0;i<n;++i) 
    if(a[i].unknown)
    { yaoKeyCopy(args.w[j],a[i].yao.w);
      args.flip[j]=a[i].yao.inverted;
      j++;
    }else if(known(a+i) && a[i].knownValue==true)
    { yaoKeyZero(args.w[j]);
      args.flip[j]=true; // Negation of zero, if receiver picked 1
      j++;
    }
  args.R=&ypd->R;
  args.n=j;
  honestOTExtSend1Of2Chunk(sw->args,(char*)results,(char*)dummy,1,
      j*YAO_KEY_BYTES,
      yaoGenerateEvalHalf_aux,&args);
  j=0;
  for(i=0;i<n;++i)
    if(a[i].unknown||a[i].knownValue==true)
    { yaoKeyCopy(r[i].yao.w,results[j]);
      r[i].yao.inverted=false;
      r[i].unknown=true;
      j++;
    }else __obliv_c__assignBitKnown(r+i,false);
  free(args.w);
  free(args.flip);
  free(results);
  free(dummy);
}
void yaoEvaluateEvalHalf(ProtocolDesc* pd,YaoEHalfSwapper* sw,
    OblivBit r[],const OblivBit a[],int n)
{
  YaoProtocolDesc *ypd = pd->extra;
  yao_key_t *results = malloc(n*sizeof(yao_key_t));
  int i,j=0;
  bool s = sw->sel[sw->ind];
  for(i=0;i<n;++i) if(a[i].unknown||a[i].knownValue==true) j++;
  honestOTExtRecv1Of2Chunk(sw->args,(char*)results,1,j*YAO_KEY_BYTES,true);
  j=0;
  for(i=0;i<n;++i)
    if(a[i].unknown||a[i].knownValue==true)
    { yaoKeyCondXor(r[i].yao.w,s,results[j],a[i].yao.w);
      r[i].yao.inverted=false;
      r[i].unknown=true;
      j++;
    }else __obliv_c__assignBitKnown(r+i,false);
  free(results);
  sw->ind++;
}
// b is ignored if I am not generator
void yaoGHalfAnd(ProtocolDesc* pd,OblivBit* r,const OblivBit* a,bool b)
{
  __obliv_c__bool feedOblivBool(bool b,int party);
  if(known(a)) 
  { if(a->knownValue) *r=feedOblivBool(b,1).bits[0];
    else __obliv_c__assignBitKnown(r,false);
  }
  else if(protoCurrentParty(pd)==1) yaoGenerateGenHalf(pd,r,0,0,0,a,b);
  else yaoEvaluateGenHalf(pd,r,a);
}
void yaoGHalfSwapGate(ProtocolDesc* pd,
    OblivBit a[],OblivBit b[],int n,bool c)
{
  OblivBit x,r;
  while(n-->0)
  { __obliv_c__setBitXor(&x,a+n,b+n);
    yaoGHalfAnd(pd,&r,&x,c);
    __obliv_c__setBitXor(a+n,a+n,&r);
    __obliv_c__setBitXor(b+n,b+n,&r);
  }
}
// b ignored if I am generator
YaoEHalfSwapper yaoEHalfSwapSetup(ProtocolDesc* pd,const bool b[],size_t n)
{
  YaoProtocolDesc* ypd = pd->extra;
  void* rv;
  if(protoCurrentParty(pd)==1)
    rv=honestOTExtSend1Of2Start(ypd->sender.sender,n);
  else rv=honestOTExtRecv1Of2Start(ypd->recver.recver,b,n);
  int i;
  return (YaoEHalfSwapper){.args=rv,.sel=b,.ind=0};
}
void yaoEHalfSwapGate(ProtocolDesc* pd,
   OblivBit a[], OblivBit b[],int n,YaoEHalfSwapper* sw)
{
  // Again, too many mallocs
  OblivBit *x = calloc(n,sizeof(OblivBit));
  int i;
  for(i=0;i<n;++i) __obliv_c__setBitXor(x+i,a+i,b+i);
  if(protoCurrentParty(pd)==1) yaoGenerateEvalHalf(pd,sw,x,x,n);
  else yaoEvaluateEvalHalf(pd,sw,x,x,n);
  for(i=0;i<n;++i)
  { __obliv_c__setBitXor(a+i,a+i,x+i);
    __obliv_c__setBitXor(b+i,b+i,x+i);
  }
  free(x);
}

// --------------------------- NNOB protocol ---------------------------------

/*void nnobAndGatesCount(ProtocolDesc* pd, protocol_run start, void* arg)*/
/*{*/
  /*pd->currentParty = ocCurrentPartyDefault;*/
  /*pd->error = 0;*/
  /*pd->feedOblivInputs = dbgProtoFeedOblivInputs;*/
  /*pd->revealOblivBits = dbgProtoRevealOblivBits;*/
  /*pd->setBitAnd = dbgProtoSetBitAnd;*/
  /*pd->setBitOr  = dbgProtoSetBitOr;*/
  /*pd->setBitXor = dbgProtoSetBitXor;*/
  /*pd->setBitNot = dbgProtoSetBitNot;*/
  /*pd->flipBit   = dbgProtoFlipBit;*/
  /*pd->partyCount= 2;*/
  /*pd->extra = NULL;*/
  /*currentProto = pd;*/
  /*currentProto->debug.mulCount = currentProto->debug.xorCount = 0;*/
  /*start(arg);*/
/*}*/

#ifdef ENABLE_NNOB
void setupNnobProtocol(ProtocolDesc* pd) {
  NnobProtocolDesc* npd = malloc(sizeof(NnobProtocolDesc));
  pd->extra=npd;
  pd->error = 0;
  pd->partyCount = 2;
  pd->currentParty = ocCurrentPartyDefault;
  pd->feedOblivInputs = nnobFeedOblivInputs; 
  pd->revealOblivBits = nnobRevealOblivInputs; 
  pd->setBitAnd = nnobSetBitAnd;
  pd->setBitOr  = nnobSetBitOr; 
  pd->setBitXor = nnobSetBitXor;
  pd->setBitNot = nnobSetBitNot;
  pd->flipBit   = nnobFlipBit;
}


void mainNnobProtocol(ProtocolDesc* pd, int numOTs, OTExtValidation validation, protocol_run start, void* arg) {
  /*int denom = logfloor(numOTs, 2)+1;*/
  /*int bucketSize = (int)(1 + (NNOB_KEY_BYTES*8)/denom);*/
  int bucketSize = BUCKET_SIZE;
  NnobProtocolDesc* npd = pd->extra; 
  npd->bucketSize = bucketSize;
  int n = ((numOTs+7)/8)*8;
  int destparty = pd->thisParty==1?1:2;
  memset(npd->cumulativeHashCheckKey, 0, NNOB_KEY_BYTES);
  memset(npd->cumulativeHashCheckMac, 0, NNOB_KEY_BYTES);
  char dummy[NNOB_HASH_ALGO_KEYBYTES];
  dhRandomInit();
  npd->gen= newBCipherRandomGenByAlgoKey(NNOB_HASH_ALGO, dummy);
  npd->nonce = 0;

  npd->aBitsShareAndMac.counter = 0;
  npd->aBitsShareAndMac.n = n;
  npd->aBitsShareAndMac.share = malloc(n*NNOB_KEY_BYTES);
  npd->aBitsShareAndMac.mac = malloc(n*NNOB_KEY_BYTES);

  npd->aBitsKey.key = malloc(n*NNOB_KEY_BYTES);
  npd->aBitsKey.counter = 0;
  npd->aBitsKey.n = n;

  setupFDeal(npd, numOTs);

  npd->error = false;

  char mat1[8*A_BIT_PARAMETER_BYTES*NNOB_KEY_BYTES];
  char mat2[8*A_BIT_PARAMETER_BYTES*NNOB_KEY_BYTES];
  char (*aBitFullMac)[A_BIT_PARAMETER_BYTES] = malloc(numOTs*A_BIT_PARAMETER_BYTES);
  char (*aBitFullKey)[A_BIT_PARAMETER_BYTES] = malloc(numOTs*A_BIT_PARAMETER_BYTES);
  if(destparty==1)
  {
    npd->error |= !WaBitBoxGetBitAndMac(pd, npd->aBitsShareAndMac.share, 
        mat1, aBitFullMac, numOTs, validation, destparty);
    npd->error |= !WaBitBoxGetKey(pd, npd->globalDelta, 
        mat2, aBitFullKey, numOTs, validation, destparty);
    WaBitToaBit(npd->aBitsShareAndMac.mac, aBitFullMac, mat1, numOTs);
    WaBitToaBit(npd->aBitsKey.key, aBitFullKey, mat2, numOTs);
    npd->error |= !aOTKeyOfZ(pd, &npd->FDeal.aOTKeyOfZ);
    npd->error |= !aOTShareAndMacOfZ(pd, &npd->FDeal.aOTShareAndMacOfZ);
    npd->error |= !aANDShareAndMac(pd, &npd->FDeal.aANDShareAndMac);
    npd->error |= !aANDKey(pd, &npd->FDeal.aANDKey);
  }
  else
  {
    npd->error |= !WaBitBoxGetKey(pd, npd->globalDelta, 
        mat1, aBitFullKey, numOTs, validation, destparty);
    npd->error |= !WaBitBoxGetBitAndMac(pd, npd->aBitsShareAndMac.share, 
        mat2, aBitFullMac, numOTs, validation, destparty);
    WaBitToaBit(npd->aBitsShareAndMac.mac, aBitFullMac, mat2, numOTs);
    WaBitToaBit(npd->aBitsKey.key, aBitFullKey, mat1, numOTs);
    npd->error |= !aOTShareAndMacOfZ(pd, &npd->FDeal.aOTShareAndMacOfZ);
    npd->error |= !aOTKeyOfZ(pd, &npd->FDeal.aOTKeyOfZ);
    npd->error |= !aANDKey(pd, &npd->FDeal.aANDKey);
    npd->error |= !aANDShareAndMac(pd, &npd->FDeal.aANDShareAndMac);
  }
  free(aBitFullKey);
  free(aBitFullMac);
  currentProto = pd;
  start(arg);
}

void cleanupNnobProtocol(ProtocolDesc* pd)
{
  NnobProtocolDesc* npd = pd->extra;
  releaseBCipherRandomGen(npd->gen);
  free(npd->aBitsShareAndMac.share);
  free(npd->aBitsShareAndMac.mac); 
  free(npd->aBitsKey.key); 
  free(npd->FDeal.aOTShareAndMacOfZ.x0); 
  free(npd->FDeal.aOTShareAndMacOfZ.x1); 
  free(npd->FDeal.aOTShareAndMacOfZ.c); 
  free(npd->FDeal.aOTShareAndMacOfZ.z); 
  free(npd->FDeal.aOTKeyOfZ.x0);
  free(npd->FDeal.aOTKeyOfZ.x1);
  free(npd->FDeal.aOTKeyOfZ.c);
  free(npd->FDeal.aOTKeyOfZ.z);
  free(npd->FDeal.aANDShareAndMac.x);
  free(npd->FDeal.aANDShareAndMac.y);
  free(npd->FDeal.aANDShareAndMac.z);
  free(npd->FDeal.aANDKey.x);
  free(npd->FDeal.aANDKey.y);
  free(npd->FDeal.aANDKey.z);
  free(npd);
}

void execNnobProtocol(ProtocolDesc* pd, protocol_run start, void* arg, int numOTs, bool useAltOTExt) {
  OTExtValidation validation = useAltOTExt?OTExtValidation_byPair:OTExtValidation_hhash;
  setupNnobProtocol(pd);
  mainNnobProtocol(pd, numOTs, validation, start, arg);

  NnobProtocolDesc* npd = pd->extra;
  int numANDGates = npd->FDeal.aANDKey.n;
  fprintf(stderr, "num of ANDs: %d\n", numANDGates);
  fprintf(stderr, "OTs per AND: %d\n", numOTs/numANDGates);
  fprintf(stderr, "OTs left: %d\n", npd->aBitsShareAndMac.n-npd->aBitsKey.counter);
  fprintf(stderr, "Bucket Size: %d\n", npd->bucketSize);
  cleanupNnobProtocol(pd);
}
#endif // ENABLE_NNOB

// --------------------------- Obliv-c primitives --------------------------------

void __obliv_c__assignBitKnown(OblivBit* dest, bool value)
  { dest->knownValue = value; dest->unknown=false; }

void __obliv_c__copyBit(OblivBit* dest,const OblivBit* src)
  { if(dest!=src) *dest=*src; }

bool __obliv_c__bitIsKnown(bool* v,const OblivBit* bit)
{ if(known(bit)) *v=bit->knownValue;
  return known(bit);
}

void __obliv_c__setBitAnd(OblivBit* dest,const OblivBit* a,const OblivBit* b)
{
  if(known(a) || known(b))
  { if(!known(a)) { const OblivBit* t=a; a=b; b=t; }
    if(a->knownValue) __obliv_c__copyBit(dest,b);
    else __obliv_c__assignBitKnown(dest,false);
  }else currentProto->setBitAnd(currentProto,dest,a,b);
}

void __obliv_c__setBitOr(OblivBit* dest,const OblivBit* a,const OblivBit* b)
{
  if(known(a) || known(b))
  { if(!known(a)) { const OblivBit* t=a; a=b; b=t; }
    if(!a->knownValue) __obliv_c__copyBit(dest,b);
    else __obliv_c__assignBitKnown(dest,true);
  }else currentProto->setBitOr(currentProto,dest,a,b);
}

void __obliv_c__setBitXor(OblivBit* dest,const OblivBit* a,const OblivBit* b)
{
  bool v;
  if(known(a) || known(b))
  { if(!known(a)) { const OblivBit* t=a; a=b; b=t; }
    v = a->knownValue;
    __obliv_c__copyBit(dest,b);
    if(v) __obliv_c__flipBit(dest);
  }else currentProto->setBitXor(currentProto,dest,a,b); 
}
void __obliv_c__setBitNot(OblivBit* dest,const OblivBit* a)
{ if(known(a)){ *dest=*a; dest->knownValue=!dest->knownValue; }
  else currentProto->setBitNot(currentProto,dest,a); 
}
void __obliv_c__flipBit(OblivBit* dest) 
{ if(known(dest)) dest->knownValue = !dest->knownValue;
  else currentProto->flipBit(currentProto,dest); 
}

void __obliv_c__setupOblivBits(OblivInputs* spec,OblivBit* dest
                                     ,widest_t v,size_t size)
{ spec->dest=dest;
  spec->src=v;
  spec->size=size;
}

static void broadcastBits(int source,void* p,size_t n)
{
  int i;
  if(ocCurrentParty()!=source) orecv(currentProto,source,p,n);
  else for(i=1;i<=currentProto->partyCount;++i) if(i!=source)
      osend(currentProto,i,p,n);
}

bool __obliv_c__revealOblivBits (widest_t* dest, const OblivBit* src
                                ,size_t size, int party)
  { return currentProto->revealOblivBits(currentProto,dest,src,size,party); }

void __obliv_c__setSignedKnown
  (void* vdest, size_t size, long long signed value)
{
  OblivBit* dest=vdest;
  while(size-->0)
  { __obliv_c__assignBitKnown(dest,value&1);
    value>>=1;
    dest++;
  }
}

void __obliv_c__setFloatKnown(void* vdest, size_t size, float value) {
  unsigned char* floatBytes = (unsigned char*) &value;
  OblivBit* dest = vdest;
  int i = 0;
  int j = 0;
  unsigned char currentByte = floatBytes[j];
  while(size-- > 0)
  { __obliv_c__assignBitKnown(dest, currentByte & 0x01);
    currentByte >>= 1; 
    dest++;
    i++;
    if (i == 8)
    { i = 0;
      j++;
      currentByte = floatBytes[j];
    }
  }
}

void __obliv_c__setUnsignedKnown
  (void* vdest, size_t size, long long unsigned value)
{
  OblivBit* dest=vdest;
  while(size-->0)
  { __obliv_c__assignBitKnown(dest,value&1);
    value>>=1; dest++;
  }
}
void __obliv_c__setBitsKnown(OblivBit* dest, const bool* value, size_t size)
  { while(size-->0) __obliv_c__assignBitKnown(dest++,value++); }
void __obliv_c__copyBits(OblivBit* dest, const OblivBit* src, size_t size)
  { if(dest!=src) while(size-->0) __obliv_c__copyBit(dest++,src++); }
bool __obliv_c__allBitsKnown(const OblivBit* bits, bool* dest, size_t size)
{ while(size-->0) if(!__obliv_c__bitIsKnown(dest++,bits++)) return false;
  return true;
}

void bitwiseOp(OblivBit* dest,const OblivBit* a,const OblivBit* b,size_t size
              ,void (*f)(OblivBit*,const OblivBit*,const OblivBit*))
  { while(size-->0) f(dest++,a++,b++); }


void __obliv_c__setBitwiseAnd (void* vdest
                              ,const void* vop1,const void* vop2
                              ,size_t size)
  { bitwiseOp(vdest,vop1,vop2,size,__obliv_c__setBitAnd); }

void __obliv_c__setBitwiseOr  (void* vdest
                              ,const void* vop1,const void* vop2
                              ,size_t size)
  { bitwiseOp(vdest,vop1,vop2,size,__obliv_c__setBitOr); }

void __obliv_c__setBitwiseXor (void* vdest
                              ,const void* vop1,const void* vop2
                              ,size_t size)
  { bitwiseOp(vdest,vop1,vop2,size,__obliv_c__setBitXor); }

void __obliv_c__setBitwiseNot (void* vdest,const void* vop,size_t size)
{ OblivBit *dest = vdest;
  const OblivBit *op = vop;
  while(size-->0) __obliv_c__setBitNot(dest++,op++); 
}

void __obliv_c__setBitwiseNotInPlace (void* vdest,size_t size)
{ OblivBit *dest=vdest; 
  while(size-->0) __obliv_c__flipBit(dest++); 
}

void __obliv_c__setLShift (void* vdest, const void* vsrc, size_t n,
    unsigned shiftAmt)
{
  int i;
  OblivBit* dest=vdest;
  const OblivBit* src=vsrc;
  for(i=n-1;i>=(signed)shiftAmt;--i) __obliv_c__copyBit(dest+i,src+i-shiftAmt);
  for(;i>=0;--i) __obliv_c__assignBitKnown(dest+i,false);
}
void __obliv_c__setRShift (void* vdest, const void* vsrc, size_t n,
    unsigned shiftAmt,bool isSigned)
{
  int i;
  OblivBit* dest=vdest;
  const OblivBit* src=vsrc;
  for(i=shiftAmt;i<n;++i) __obliv_c__copyBit(dest+i-shiftAmt,src+i);
  (isSigned?__obliv_c__setSignExtend
           :__obliv_c__setZeroExtend)(dest,n,dest,n-shiftAmt);
}
void __obliv_c__setRShiftSigned (void* vdest, const void* vsrc, size_t n,
    unsigned shiftAmt)
  { __obliv_c__setRShift(vdest,vsrc,n,shiftAmt,true); }
void __obliv_c__setRShiftUnsigned (void* vdest, const void* vsrc, size_t n,
    unsigned shiftAmt)
  { __obliv_c__setRShift(vdest,vsrc,n,shiftAmt,false); }

// carryIn and/or carryOut can be NULL, in which case they are ignored
void __obliv_c__setBitsAdd (void* vdest,void* carryOut
                           ,const void* vop1,const void* vop2
                           ,const void* carryIn
                           ,size_t size)
{
  OblivBit carry,bxc,axc,t;
  OblivBit *dest=vdest;
  const OblivBit *op1=vop1, *op2=vop2;
  size_t skipLast;
  if(size==0)
  { if(carryIn && carryOut) __obliv_c__copyBit(carryOut,carryIn);
    return;
  }
  if(carryIn) __obliv_c__copyBit(&carry,carryIn);
  else __obliv_c__assignBitKnown(&carry,0);
  // skip AND on last bit if carryOut==NULL
  skipLast = (carryOut==NULL);
  while(size-->skipLast)
  { __obliv_c__setBitXor(&axc,op1,&carry);
    __obliv_c__setBitXor(&bxc,op2,&carry);
    __obliv_c__setBitXor(dest,op1,&bxc);
    __obliv_c__setBitAnd(&t,&axc,&bxc);
    __obliv_c__setBitXor(&carry,&carry,&t);
    ++dest; ++op1; ++op2;
  }
  if(carryOut) __obliv_c__copyBit(carryOut,&carry);
  else
  { __obliv_c__setBitXor(&axc,op1,&carry);
    __obliv_c__setBitXor(dest,&axc,op2);
  }
}

void __obliv_c__setPlainAdd (void* vdest
                            ,const void* vop1 ,const void* vop2
                            ,size_t size)
  { __obliv_c__setBitsAdd (vdest,NULL,vop1,vop2,NULL,size); }
 
void __obliv_c__setPlainAddF (void* vdest
                          ,const void* vop1 ,const void* vop2
                          ,size_t size)
{ OblivBit *dest=vdest;
  const OblivBit *op1=vop1, *op2=vop2;
  obliv_float_add_circuit(dest, op1, op2);
}

void __obliv_c__setBitsSub (void* vdest, void* borrowOut
                           ,const void* vop1,const void* vop2
                           ,const void* borrowIn,size_t size)
{
  OblivBit borrow,bxc,bxa,t;
  OblivBit *dest=vdest;
  const OblivBit *op1=vop1, *op2=vop2;
  size_t skipLast;
  if(size==0)
  { if(borrowIn && borrowOut) __obliv_c__copyBit(borrowOut,borrowIn);
    return;
  }
  if(borrowIn) __obliv_c__copyBit(&borrow,borrowIn);
  else __obliv_c__assignBitKnown(&borrow,0);
  // skip AND on last bit if borrowOut==NULL
  skipLast = (borrowOut==NULL);
  while(size-->skipLast)
  { // c = borrow; a = op1; b=op2; borrow = (b+c)(b+a)+c
    __obliv_c__setBitXor(&bxa,op1,op2);
    __obliv_c__setBitXor(&bxc,&borrow,op2);
    __obliv_c__setBitXor(dest,&bxa,&borrow);
    __obliv_c__setBitAnd(&t,&bxa,&bxc);
    __obliv_c__setBitXor(&borrow,&borrow,&t);
    ++dest; ++op1; ++op2;
  }
  if(borrowOut) __obliv_c__copyBit(borrowOut,&borrow);
  else
  { __obliv_c__setBitXor(&bxa,op1,op2);
    __obliv_c__setBitXor(dest,&bxa,&borrow);
  }
}

void __obliv_c__setPlainSub (void* vdest
                            ,const void* vop1 ,const void* vop2
                            ,size_t size)
  { __obliv_c__setBitsSub (vdest,NULL,vop1,vop2,NULL,size); }

void __obliv_c__setPlainSubF (void* vdest
                             ,const void* vop1 ,const void* vop2
                             ,size_t size)
{ OblivBit *dest=vdest;
  const OblivBit *op1=vop1, *op2=vop2;
  obliv_float_sub_circuit(dest, op1, op2);
}

#define MAX_BITS (8*sizeof(widest_t))
// dest = c?src:0;
static void setZeroOrVal (OblivBit* dest
    ,const OblivBit* src ,size_t size ,const OblivBit* c)
{
  int i;
  for(i=0;i<size;++i) __obliv_c__setBitAnd(dest+i,src+i,c);
}
void __obliv_c__condNeg (const void* vcond, void* vdest
                        ,const void* vsrc, size_t n)
{
  int i;
  OblivBit c,t, *dest = vdest;
  const OblivBit *src = vsrc;
  __obliv_c__copyBit(&c,vcond);
  for(i=0;i<n-1;++i)
  { __obliv_c__setBitXor(dest+i,src+i,vcond);  // flip first
    __obliv_c__setBitXor(&t,dest+i,&c);        // then, conditional increment
    __obliv_c__setBitAnd(&c,&c,dest+i);
    __obliv_c__copyBit(dest+i,&t);
  }
  __obliv_c__setBitXor(dest+i,src+i,vcond);
  __obliv_c__setBitXor(dest+i,dest+i,&c);
}

// get absolute value and sign
static void setAbs (void* vdest, void* vsign, const void* vsrc, size_t n)
{
  __obliv_c__copyBit(vsign,((const OblivBit*)vsrc)+n-1);
  __obliv_c__condNeg(vsign,vdest,vsrc,n);
}

void __obliv_c__setNeg (void* vdest, const void* vsrc, size_t n)
{
  __obliv_c__condNeg(&__obliv_c__trueCond,vdest,vsrc,n);
}

void __obliv_c__condNegF (const void* vcond, void* vdest
                        ,const void* vsrc, size_t n)
{
  OblivBit *dest=vdest;
  const OblivBit *op1=vsrc, *op2=vcond;
  obliv_float_neg_circuit(dest, op1, op2);
}

void __obliv_c__setNegF (void* vdest, const void* vsrc, size_t n)
{
  __obliv_c__condNegF(&__obliv_c__trueCond,vdest,vsrc,n);
}

void __obliv_c__setMul (void* vdest
                       ,const void* vop1 ,const void* vop2
                       ,size_t size)
{
  const OblivBit *op1=vop1, *op2=vop2;
  OblivBit temp[MAX_BITS]={},sum[MAX_BITS]={};
  int i;
  assert(size<=MAX_BITS);
  __obliv_c__setUnsignedKnown(sum,0,size);
  for(i=0;i<size;++i)
  { setZeroOrVal(temp,op1,size-i,op2+i);
    __obliv_c__setPlainAdd(sum+i,sum+i,temp,size-i);
  }
  __obliv_c__copyBits(vdest,sum,size);
}

void __obliv_c__setMulF (void* vdest
                        ,const void* vop1,const void* vop2
                        ,size_t size)
{
  OblivBit *dest=vdest;
  const OblivBit *op1=vop1, *op2=vop2;
  obliv_float_mult_circuit(dest, op1, op2);
}

void __obliv_c__setDivF (void* vdest
                        ,const void* vop1,const void* vop2
                        ,size_t size)
{
  OblivBit *dest=vdest;
  const OblivBit *op1=vop1, *op2=vop2;
  obliv_float_div_circuit(dest, op1, op2);
}

// All parameters have equal number of bits
void __obliv_c__setDivModUnsigned (void* vquot, void* vrem
                                  ,const void* vop1, const void* vop2
                                  ,size_t n)
{
  const OblivBit *op1=vop1, *op2=vop2;
  OblivBit overflow[MAX_BITS]; // overflow[i] = does it overflow on op2<<i
  OblivBit temp[MAX_BITS],rem[MAX_BITS],quot[MAX_BITS],b;
  int i;
  assert(n<=MAX_BITS);
  __obliv_c__copyBits(rem,op1,n);
  __obliv_c__assignBitKnown(overflow,false);
  for(i=1;i<n;++i) __obliv_c__setBitOr(overflow+i,overflow+i-1,op2+n-i);
  for(i=n-1;i>=0;--i)
  {
    __obliv_c__setBitsSub(temp,&b,rem+i,op2,NULL,n-i);
    __obliv_c__setBitOr(&b,&b,overflow+i);
    __obliv_c__ifThenElse(rem+i,rem+i,temp,n-i,&b);
    __obliv_c__setBitNot(quot+i,&b);
  }
  if(vrem)  __obliv_c__copyBits(vrem,rem,n);
  if(vquot) __obliv_c__copyBits(vquot,quot,n);
}

void __obliv_c__setDivModSigned (void* vquot, void* vrem
                                ,const void* vop1, const void* vop2
                                ,size_t n)
{
  OblivBit neg1,neg2;
  OblivBit op1[MAX_BITS],op2[MAX_BITS];
  setAbs(op1,&neg1,vop1,n);
  setAbs(op2,&neg2,vop2,n);
  __obliv_c__setDivModUnsigned(vquot,vrem,op1,op2,n);
  __obliv_c__setBitXor(&neg2,&neg2,&neg1);
  if(vrem)  __obliv_c__condNeg(&neg1,vrem,vrem,n);
  if(vquot) __obliv_c__condNeg(&neg2,vquot,vquot,n);
}
void __obliv_c__setDivUnsigned (void* vdest
                               ,const void* vop1 ,const void* vop2
                               ,size_t n)
{
  __obliv_c__setDivModUnsigned(vdest,NULL,vop1,vop2,n);
}
void __obliv_c__setModUnsigned (void* vdest
                               ,const void* vop1 ,const void* vop2
                               ,size_t n)
{
  __obliv_c__setDivModUnsigned(NULL,vdest,vop1,vop2,n);
}
void __obliv_c__setDivSigned (void* vdest
                             ,const void* vop1 ,const void* vop2
                             ,size_t n)
{
  __obliv_c__setDivModSigned(vdest,NULL,vop1,vop2,n);
}
void __obliv_c__setModSigned (void* vdest
                             ,const void* vop1 ,const void* vop2
                             ,size_t n)
{
  __obliv_c__setDivModSigned(NULL,vdest,vop1,vop2,n);
}
void __obliv_c__setSignExtend (void* vdest, size_t dsize
                              ,const void* vsrc, size_t ssize)
{
  if(ssize>dsize) ssize=dsize;
  OblivBit *dest = vdest;
  __obliv_c__copyBits(vdest,vsrc,ssize);
  const OblivBit* s = ((const OblivBit*)vsrc)+ssize-1;
  dsize-=ssize;
  dest+=ssize;
  while(dsize-->0) __obliv_c__copyBit(dest++,s);
}
void __obliv_c__setZeroExtend (void* vdest, size_t dsize
                              ,const void* vsrc, size_t ssize)
{
  if(ssize>dsize) ssize=dsize;
  OblivBit *dest = vdest;
  __obliv_c__copyBits(vdest,vsrc,ssize);
  dsize-=ssize;
  dest+=ssize;
  while(dsize-->0) __obliv_c__assignBitKnown(dest++,0);
}

void __obliv_c__ifThenElse (void* vdest, const void* vtsrc
                           ,const void* vfsrc, size_t size
                           ,const void* vcond)
{
  // copying out vcond because it could be aliased by vdest
  OblivBit x,a,c=*(const OblivBit*)vcond;
  OblivBit *dest=vdest;
  const OblivBit *tsrc=vtsrc, *fsrc=vfsrc;
  while(size-->0)
  { __obliv_c__setBitXor(&x,tsrc,fsrc);
    __obliv_c__setBitAnd(&a,&c,&x);
    __obliv_c__setBitXor(dest,&a,fsrc);
    ++dest; ++fsrc; ++tsrc;
  }
}

void __obliv_c__condAssign (const void* cond,void* dest, const void* src, 
                            size_t size)
{
  __obliv_c__ifThenElse (dest,src,dest,size,cond);
}

// ltOut and ltIn may alias here
void __obliv_c__setLessThanUnit (OblivBit* ltOut
                                ,const OblivBit* op1, const OblivBit* op2
                                ,size_t size, const OblivBit* ltIn)
{
  // (a+b)(a+1)b + (a+b+1)c = b(a+1)+(a+b+1)c = ab+b+c+ac+bc = (a+b)(b+c)+c
  OblivBit t,x;
  __obliv_c__copyBit(ltOut,ltIn);
  while(size-->0)
  { __obliv_c__setBitXor(&x,op1,op2);
    __obliv_c__setBitXor(&t,op2,ltOut);
    __obliv_c__setBitAnd(&t,&t,&x);
    __obliv_c__setBitXor(ltOut,&t,ltOut);
    op1++; op2++;
  }
}

// assumes size >= 1
void __obliv_c__setLessThanSigned (void* vdest
                                  ,const void* vop1,const void* vop2
                                  ,size_t size)
{
  OblivBit *dest=vdest;
  const OblivBit *op1 = vop1, *op2 = vop2;
  __obliv_c__assignBitKnown(dest,0);
  __obliv_c__setLessThanUnit(dest,op1,op2,size-1,dest);
  __obliv_c__setLessThanUnit(dest,op2+size-1,op1+size-1,1,dest);
}

void __obliv_c__setLessOrEqualSigned (void* vdest
                                         ,const void* vop1, const void* vop2
                                         ,size_t size)
{
  __obliv_c__setLessThanSigned(vdest,vop2,vop1,size);
  __obliv_c__flipBit(vdest);
}

void __obliv_c__setLessThanUnsigned (void* vdest
                                    ,const void* vop1,const void* vop2
                                    ,size_t size)
{
  OblivBit *dest=vdest;
  const OblivBit *op1 = vop1, *op2 = vop2;
  __obliv_c__assignBitKnown(dest,0);
  __obliv_c__setLessThanUnit(dest,op1,op2,size,dest);
}

void __obliv_c__setLessOrEqualUnsigned (void* vdest
                                       ,const void* vop1, const void* vop2
                                       ,size_t size)
{
  __obliv_c__setLessThanUnsigned(vdest,vop2,vop1,size);
  __obliv_c__flipBit(vdest);
}

void __obliv_c__setEqualTo (void* vdest
                           ,const void* vop1,const void* vop2
                           ,size_t size)
{
  OblivBit *dest=vdest;
  const OblivBit *op1 = vop1, *op2 =  vop2;
  __obliv_c__setNotEqual(dest,op1,op2,size);
  __obliv_c__flipBit(dest);
}

void __obliv_c__setEqualToF (void* vdest
                            ,const void* vop1,const void* vop2
                            ,size_t size)
{
  OblivBit *dest=vdest;
  const OblivBit *op1=vop1, *op2=vop2;
  obliv_float_eq_circuit(dest, op1, op2);
}


void __obliv_c__setNotEqual (void* vdest
                            ,const void* vop1,const void* vop2
                            ,size_t size)
{
  OblivBit t;
  OblivBit *dest=vdest;
  const OblivBit *op1=vop1, *op2=vop2;
  __obliv_c__assignBitKnown(dest,0);
  while(size-->0)
  { __obliv_c__setBitXor(&t,op1++,op2++);
    __obliv_c__setBitOr(dest,dest,&t);
  }
}

void __obliv_c__setNotEqualF (void* vdest
                             ,const void* vop1,const void* vop2
                             ,size_t size)
{
  OblivBit *dest=vdest;
  const OblivBit *op1=vop1, *op2=vop2;
  obliv_float_eq_circuit(dest, op1, op2);
  __obliv_c__flipBit(dest);
}

void __obliv_c__setLessThanF (void* vdest
                             ,const void* vop1,const void* vop2
                             ,size_t size)
{
  OblivBit *dest=vdest;
  const OblivBit *op1=vop1, *op2=vop2;
  obliv_float_lt_circuit(dest, op1, op2);
}

void __obliv_c__setLessThanEqF (void* vdest
                               ,const void* vop1,const void* vop2
                               ,size_t size)
{
  OblivBit *dest=vdest;
  const OblivBit *op1=vop1, *op2=vop2;
  obliv_float_le_circuit(dest, op1, op2);
}

void __obliv_c__setLogicalNot (void* vdest,const void* vop,size_t size)
{ OblivBit t;
  OblivBit *dest=vdest;
  const OblivBit *op=vop;
  __obliv_c__assignBitKnown(&t,0);
  while(size-->0) __obliv_c__setBitOr(&t,&t,op++);
  __obliv_c__setBitNot(dest,&t);
}

void __obliv_c__condAdd(const void* vc,void* vdest
                       ,const void* vx,size_t size)
{ OblivBit t[size];
  int i;
  for(i=0;i<size;++i) __obliv_c__setBitAnd(t+i,vc,((OblivBit*)vx)+i);
  __obliv_c__setBitsAdd(vdest,NULL,vdest,t,NULL,size);
}
void __obliv_c__condSub(const void* vc,void* vdest
                       ,const void* vx,size_t size)
{ OblivBit t[size];
  int i;
  for(i=0;i<size;++i) __obliv_c__setBitAnd(t+i,vc,((OblivBit*)vx)+i);
  __obliv_c__setBitsSub(vdest,NULL,vdest,t,NULL,size);
}

// ---- Translated versions of obliv.oh functions ----------------------

// TODO remove __obliv_c prefix and make these functions static/internal
void setupOblivBool(OblivInputs* spec, __obliv_c__bool* dest, bool v)
  { __obliv_c__setupOblivBits(spec,dest->bits,v,1); }
void setupOblivChar(OblivInputs* spec, __obliv_c__char* dest, char v)
  { __obliv_c__setupOblivBits(spec,dest->bits,v,__bitsize(v)); }
void setupOblivInt(OblivInputs* spec, __obliv_c__int* dest, int v)
  { __obliv_c__setupOblivBits(spec,dest->bits,v,__bitsize(v)); }
void setupOblivShort(OblivInputs* spec, __obliv_c__short* dest, short v)
  { __obliv_c__setupOblivBits(spec,dest->bits,v,__bitsize(v)); }
void setupOblivLong(OblivInputs* spec, __obliv_c__long* dest, long v)
  { __obliv_c__setupOblivBits(spec,dest->bits,v,__bitsize(v)); }
void setupOblivLLong(OblivInputs* spec, __obliv_c__lLong* dest, long long v)
  { __obliv_c__setupOblivBits(spec,dest->bits,v,__bitsize(v)); }
void setupOblivFloat(OblivInputs* spec, __obliv_c__float* dest, float v)
{ spec->dest=dest->bits;
  spec->src_f=v;
  spec->size=__bitsize(v);
}

void feedOblivInputs(OblivInputs* spec, size_t count, int party)
  { currentProto->feedOblivInputs(currentProto,spec,count,party); }

#define feedOblivFun(t,ot,tname) \
    __obliv_c__##ot feedObliv##tname (t v,int party) \
    { __obliv_c__##ot rv; \
      OblivInputs spec; \
      setupObliv##tname(&spec,&rv,v); \
      feedOblivInputs(&spec,1,party); \
      return rv; \
    }\
    void feedObliv##tname##Array(__obliv_c__##ot dest[],const t src[],size_t n,\
                             int party)\
    {\
      size_t i,p = protoCurrentParty(currentProto);\
      OblivInputs *specs = malloc(n*sizeof*specs);\
      for(i=0;i<n;++i) setupObliv##tname(specs+i,dest+i,p==party?src[i]:0);\
      feedOblivInputs(specs,n,party);\
      free(specs);\
    }

feedOblivFun(bool,bool,Bool)
feedOblivFun(char,char,Char)
feedOblivFun(short,short,Short)
feedOblivFun(int,int,Int)
feedOblivFun(long,long,Long)
feedOblivFun(long long,lLong,LLong)
feedOblivFun(float, float, Float)

#undef feedOblivFun

// TODO pass const values by ref later
bool revealOblivBool(bool * dest, __obliv_c__bool src, int party)
{ widest_t wd;
  if(__obliv_c__revealOblivBits(&wd,src.bits,1,party))
    { *dest=(bool)wd; return true; }
  return false;
}
<<<<<<< HEAD
bool revealOblivChar(char* dest, __obliv_c__char src,int party)
{ widest_t wd;
  if(__obliv_c__revealOblivBits(&wd,src.bits,__bitsize(char),party)) 
    { *dest=(char)wd; return true; }
  return false;
}
bool revealOblivInt(int* dest, __obliv_c__int src,int party)
{ widest_t wd;
  if(__obliv_c__revealOblivBits(&wd,src.bits,__bitsize(int),party)) 
    { *dest=(int)wd; return true; }
  return false;
}
bool revealOblivShort(short* dest, __obliv_c__short src,int party)
{ widest_t wd;
  if(__obliv_c__revealOblivBits(&wd,src.bits,__bitsize(short),party)) 
    { *dest=(short)wd; return true; }
  return false;
}
bool revealOblivLong(long* dest, __obliv_c__long src,int party)
{ widest_t wd;
  if(__obliv_c__revealOblivBits(&wd,src.bits,__bitsize(long),party)) 
    { *dest=(long)wd; return true; }
  return false;
}
bool revealOblivLLong(long long* dest, __obliv_c__lLong src,int party)
{ widest_t wd;
  if(__obliv_c__revealOblivBits(&wd,src.bits,__bitsize(long long),party)) 
    { *dest=(long long)wd; return true; }
  return false;
}
bool revealOblivFloat(float *dest, __obliv_c__float src, int party)
{
    widest_t wd = 0;
    if(__obliv_c__revealOblivBits(&wd,src.bits,__bitsize(float),party)) {
      *dest = *(float*)(&wd);
      return true; 
    }
    return false;
}
=======
bool revealOblivBoolArray(bool *dest, const __obliv_c__bool * src,
                              size_t n, int party)
{ bool rv = true;
  for (size_t ii = 0; ii < n; ii++)
    { rv &= revealOblivBool(&dest[ii], src[ii], party); }
  return rv;
}

#define revealOblivFun(t, ot, tname) \
      bool revealObliv##tname(t * dest, __obliv_c__##ot src, int party) \
      { widest_t wd; \
        if(__obliv_c__revealOblivBits(&wd,src.bits,__bitsize(t),party)) \
          { *dest=(t)wd; return true; } \
        return false; \
      } \
      bool revealObliv##tname##Array(t *dest, const __obliv_c__##ot * src,\
                                    size_t n, int party) \
      { bool rv = true; \
        for (size_t ii = 0; ii < n; ii++) \
          { rv &= revealObliv##tname(&dest[ii], src[ii], party); } \
        return rv; \
      }

revealOblivFun(char,char,Char);
revealOblivFun(short,short,Short);
revealOblivFun(int,int,Int);
revealOblivFun(long,long,Long);
revealOblivFun(long long,lLong,LLong);

#undef revealOblivFun
>>>>>>> ecdf063f

// TODO fix data width
bool ocBroadcastBool(bool v,int party)
{ char t = v;
  broadcastBits(party,&t,1);
  return t;
}
void ocBroadcastBoolArray(bool *dest, bool *src, size_t n, int party)
{ for (size_t ii = 0; ii < n; ii ++)
    { dest[ii] = ocBroadcastBool(src[ii], party); }
}

#define broadcastFun(t,tname)           \
      t ocBroadcast##tname(t v, int party)   \
      { broadcastBits(party,&v,sizeof(t)); \
        return v;                           \
      } \
      void ocBroadcast##tname##Array(t *dest, t *src, size_t n, int party) \
      { if (ocCurrentParty() == party && dest != src) \
          { memcpy(dest, src, n * sizeof(t)); } \
        broadcastBits(party,dest,n * sizeof(t)); \
      }

broadcastFun(char,Char)
broadcastFun(int,Int)
broadcastFun(short,Short)
broadcastFun(long,Long)
broadcastFun(long long,LLong)

#undef broadcastFun<|MERGE_RESOLUTION|>--- conflicted
+++ resolved
@@ -2099,47 +2099,6 @@
     { *dest=(bool)wd; return true; }
   return false;
 }
-<<<<<<< HEAD
-bool revealOblivChar(char* dest, __obliv_c__char src,int party)
-{ widest_t wd;
-  if(__obliv_c__revealOblivBits(&wd,src.bits,__bitsize(char),party)) 
-    { *dest=(char)wd; return true; }
-  return false;
-}
-bool revealOblivInt(int* dest, __obliv_c__int src,int party)
-{ widest_t wd;
-  if(__obliv_c__revealOblivBits(&wd,src.bits,__bitsize(int),party)) 
-    { *dest=(int)wd; return true; }
-  return false;
-}
-bool revealOblivShort(short* dest, __obliv_c__short src,int party)
-{ widest_t wd;
-  if(__obliv_c__revealOblivBits(&wd,src.bits,__bitsize(short),party)) 
-    { *dest=(short)wd; return true; }
-  return false;
-}
-bool revealOblivLong(long* dest, __obliv_c__long src,int party)
-{ widest_t wd;
-  if(__obliv_c__revealOblivBits(&wd,src.bits,__bitsize(long),party)) 
-    { *dest=(long)wd; return true; }
-  return false;
-}
-bool revealOblivLLong(long long* dest, __obliv_c__lLong src,int party)
-{ widest_t wd;
-  if(__obliv_c__revealOblivBits(&wd,src.bits,__bitsize(long long),party)) 
-    { *dest=(long long)wd; return true; }
-  return false;
-}
-bool revealOblivFloat(float *dest, __obliv_c__float src, int party)
-{
-    widest_t wd = 0;
-    if(__obliv_c__revealOblivBits(&wd,src.bits,__bitsize(float),party)) {
-      *dest = *(float*)(&wd);
-      return true; 
-    }
-    return false;
-}
-=======
 bool revealOblivBoolArray(bool *dest, const __obliv_c__bool * src,
                               size_t n, int party)
 { bool rv = true;
@@ -2152,14 +2111,18 @@
       bool revealObliv##tname(t * dest, __obliv_c__##ot src, int party) \
       { widest_t wd; \
         if(__obliv_c__revealOblivBits(&wd,src.bits,__bitsize(t),party)) \
-          { *dest=(t)wd; return true; } \
+          { *dest=*(t*)&wd; return true; } \
         return false; \
       } \
       bool revealObliv##tname##Array(t *dest, const __obliv_c__##ot * src,\
                                     size_t n, int party) \
       { bool rv = true; \
-        for (size_t ii = 0; ii < n; ii++) \
-          { rv &= revealObliv##tname(&dest[ii], src[ii], party); } \
+        if(party!=1) \
+          for (size_t ii = 0; ii < n; ii++) \
+            { rv &= revealObliv##tname(&dest[ii], src[ii], 2); } \
+        if(party!=2) \
+          for (size_t ii = 0; ii < n; ii++) \
+            { rv &= revealObliv##tname(&dest[ii], src[ii], 1); } \
         return rv; \
       }
 
@@ -2168,9 +2131,9 @@
 revealOblivFun(int,int,Int);
 revealOblivFun(long,long,Long);
 revealOblivFun(long long,lLong,LLong);
+revealOblivFun(float,float,Float);
 
 #undef revealOblivFun
->>>>>>> ecdf063f
 
 // TODO fix data width
 bool ocBroadcastBool(bool v,int party)
