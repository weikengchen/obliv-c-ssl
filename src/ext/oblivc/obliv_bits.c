// TODO I need to fix some int sizes
#include <obliv_common.h>
#include <obliv_bits.h>
#include <obliv_yao.h>
#include <assert.h>
#include <errno.h>      // libgcrypt needs ENOMEM definition
#include <inttypes.h>
#include <stdio.h>      // for protoUseStdio()
#include <string.h>
#include <netinet/ip.h>
#include <netdb.h>
#include <pthread.h>
#include <unistd.h>
#include <gcrypt.h>

// Q: What's with all these casts to and from void* ?
// A: Code generation becomes easier without the need for extraneous casts.
//      Might fix it some day. But user code never sees these anyway.

// Right now, we do not support multiple protocols at the same time
static __thread ProtocolDesc *currentProto;

inline bool known(const OblivBit* o) { return !o->unknown; }

// --------------------------- Transports -----------------------------------
struct stdioTransport
{ ProtocolTransport cb;
  bool needFlush;
};

// Ignores 'dest' parameter. So you can't osend to yourself
static bool* stdioFlushFlag(ProtocolTransport* pt) 
  { return &((struct stdioTransport*)pt)->needFlush; }

static int stdioSend(ProtocolTransport* pt,int dest,const void* s,size_t n)
{ *stdioFlushFlag(pt)=true;
  return fwrite(s,1,n,stdout); 
}

static int stdioRecv(ProtocolTransport* pt,int src,void* s,size_t n)
{ 
  bool *p = stdioFlushFlag(pt);
  if(*p) { fflush(stdout); *p=false; }
  return fread(s,1,n,stdin); 
}

static void stdioCleanup(ProtocolTransport* pt) {}

// Extremely simple, no multiplexing: two parties, one connection
static struct stdioTransport stdioTransport 
  = {{2, NULL, stdioSend, stdioRecv, stdioCleanup},false};

void protocolUseStdio(ProtocolDesc* pd)
  { pd->trans = &stdioTransport.cb; }

//#define PROFILE_NETWORK
// TCP connections for 2-Party protocols. Ignores src/dest parameters
//   since there is only one remote
typedef struct tcp2PTransport
{ ProtocolTransport cb;
  int sock;
  bool isClient;
#ifdef PROFILE_NETWORK
  size_t bytes;
  struct tcp2PTransport* parent;
#endif
} tcp2PTransport;

size_t tcp2PBytesSent(ProtocolDesc* pd) 
#ifdef PROFILE_NETWORK
  { return ((tcp2PTransport*)(pd->trans))->bytes; }
#else
  { return 0; }
#endif

static int tcp2PSend(ProtocolTransport* pt,int dest,const void* s,size_t n)
{ struct tcp2PTransport* tcpt = CAST(pt);
<<<<<<< HEAD
  int res = write(tcpt->sock,s,n);
  if(res<0) perror("TCP write error: ");
  if(res!=n) fprintf(stderr,"TCP write error: only %d bytes of %zd written\n",
                            res,n);
  tcpt->bytes+=n;
  return res;
=======
  while(n>0) {
    int res = write(tcpt->sock,s,n);
    if(res<0) { perror("TCP write error: "); return res; }
    n-=res;
    s+=res;
#ifdef PROFILE_NETWORK
    tcpt->bytes += res;
#endif
  }
  return n;
>>>>>>> 7d492fd1
}

static int tcp2PRecv(ProtocolTransport* pt,int src,void* s,size_t n)
{ int res,n2=0;
  do
  { res = read(((tcp2PTransport*)pt)->sock,n2+(char*)s,n-n2);
    if(res<0) { perror("TCP read error: "); return res; }
    n2+=res;
  } while(n>n2);
  return res;
}

static void tcp2PCleanup(ProtocolTransport* pt)
{ close(((tcp2PTransport*)pt)->sock);
#ifdef PROFILE_NETWORK
  tcp2PTransport* t = CAST(pt);
  if(t->parent==NULL) fprintf(stderr,"Total bytes sent: %zd\n",t->bytes);
  else t->parent->bytes+=t->bytes;
#endif
  free(pt);
}
static ProtocolTransport* tcp2PSplit(ProtocolTransport* tsrc);

#ifdef PROFILE_NETWORK
static const tcp2PTransport tcp2PTransportTemplate
  = {{.maxParties=2, .split=tcp2PSplit, .send=tcp2PSend, .recv=tcp2PRecv,
      .cleanup = tcp2PCleanup},
     .sock=0, .isClient=0, .bytes=0, .parent=NULL};
#else
static const tcp2PTransport tcp2PTransportTemplate
  = {{.maxParties=2, .split=tcp2PSplit, .send=tcp2PSend, .recv=tcp2PRecv,
      .cleanup = tcp2PCleanup},
    .sock=0, .isClient=0};
#endif

// isClient value will only be used for the split() method, otherwise
// its value doesn't matter. In that case, it indicates which party should be
// the server vs. client for the new connections (which is usually the same as
// the old roles).
static tcp2PTransport* tcp2PNew(int sock,bool isClient)
{ tcp2PTransport* trans = malloc(sizeof(*trans));
  *trans = tcp2PTransportTemplate;
  trans->sock = sock;
  trans->isClient=isClient;
  return trans;
}
void protocolUseTcp2P(ProtocolDesc* pd,int sock,bool isClient)
  { pd->trans = &tcp2PNew(sock,isClient)->cb; }

static int getsockaddr(const char* name,const char* port, struct sockaddr* res)
{
  struct addrinfo* list;
  if(getaddrinfo(name,port,NULL,&list) < 0) return -1;
  memcpy(res,list->ai_addr,list->ai_addrlen);
  freeaddrinfo(list);
  return 0;
}
// used as sock=tcpConnect(...); ...; close(sock);
static int tcpConnect(struct sockaddr_in* sa)
{
  int outsock;
  if((outsock=socket(AF_INET,SOCK_STREAM,0))<0) return -1;
  if(connect(outsock,(struct sockaddr*)sa,sizeof(*sa))<0) return -1;
  return outsock;
}

int protocolConnectTcp2P(ProtocolDesc* pd,const char* server,const char* port)
{
  struct sockaddr_in sa;
  if(getsockaddr(server,port,(struct sockaddr*)&sa)<0) return -1; // dns error
  int sock=tcpConnect(&sa); if(sock<0) return -1;
  protocolUseTcp2P(pd,sock,true);
  return 0;
}

// used as sock=tcpListenAny(...); sock2=accept(sock); ...; close(both);
static int tcpListenAny(const char* portn)
{
  in_port_t port;
  int outsock;
  if(sscanf(portn,"%hu",&port)<1) return -1;
  if((outsock=socket(AF_INET,SOCK_STREAM,0))<0) return -1;
  struct sockaddr_in sa = { .sin_family=AF_INET, .sin_port=htons(port)
                          , .sin_addr={INADDR_ANY} };
  if(bind(outsock,(struct sockaddr*)&sa,sizeof(sa))<0) return -1;
  if(listen(outsock,SOMAXCONN)<0) return -1;
  return outsock;
}
int protocolAcceptTcp2P(ProtocolDesc* pd,const char* port)
{
  int listenSock, sock;
  listenSock = tcpListenAny(port);
  if((sock=accept(listenSock,0,0))<0) return -1;
  protocolUseTcp2P(pd,sock,false);
  close(listenSock);
  return 0;
}

/*
   If two parties connected over a given socket execute this function
   (one with isClient true and the other with false), they both end up with
   a new socket that they can use in parallel with the old one. This is useful
   just before two parties are planning to spawn a new thread each, such that
   the two threads can have an independent channel with the corresponding thread
   on the remote side. Meant to work on TCP sockets only.
   */
static int sockSplit(int sock,bool isClient)
{
  struct sockaddr_in sa; socklen_t sz=sizeof(sa);
  if(isClient)
  {
    if(getpeername(sock,(struct sockaddr*)&sa,&sz)<0) return -1;
    int rres=read(sock,&sa.sin_port,sizeof(sa.sin_port));
    if(rres<0) { fprintf(stderr,"Socket read error\n"); return -1; }
    if(rres<sizeof(sa.sin_port))
      { fprintf(stderr,"BUG: fix with repeated reads\n"); return -1; }
    return tcpConnect(&sa);
  }
  else
  { // any change here should also change PROFILE_NETWORK in tcp2PSplit()
    int listenSock=tcpListenAny("0");
    if(getsockname(listenSock,(struct sockaddr*)&sa,&sz)<0) return -1;
    if(write(sock,&sa.sin_port,sizeof(sa.sin_port))<0) return -1;
    int newsock = accept(listenSock,0,0);
    close(listenSock);
    return newsock;
  }
}

static ProtocolTransport* tcp2PSplit(ProtocolTransport* tsrc)
{
  tcp2PTransport* t = CAST(tsrc);
  int newsock = sockSplit(t->sock,t->isClient);
  if(newsock<0) { fprintf(stderr,"sockSplit() failed\n"); return NULL; }
#ifdef PROFILE_NETWORK
  if(!t->isClient) t->bytes+=sizeof(in_port_t);
#endif
  tcp2PTransport* tnew = tcp2PNew(newsock,t->isClient);
#ifdef PROFILE_NETWORK
  tnew->parent=t;
#endif
  return CAST(tnew);
}

typedef struct 
{ ProtocolTransport cb; 
  ProtocolDesc pd; 
} SizeCheckTransportAdapter; // spliced object

static int sizeCheckSend(ProtocolTransport* pt,int dest,const void* s,size_t n)
{ int sent = osend(&((SizeCheckTransportAdapter*)pt)->pd,dest,s,n);
  if(sent==n) return n;
  else 
  { fprintf(stderr,"Was going to send %lu bytes to %d, sent %d\n",
                   n,dest,sent);
    if(sent<0) fprintf(stderr,"That means %s\n",strerror(sent));
    exit(-1);
  }
}

static int sizeCheckRecv(ProtocolTransport* pt,int src,void* s,size_t n)
{ int recv = orecv(&((SizeCheckTransportAdapter*)pt)->pd,src,s,n);
  if(recv==n) return n;
  else 
  { fprintf(stderr,"Was going to recv %lu bytes from %d, received %d\n",
                    n,src,recv);
    if(recv<0) fprintf(stderr,"That means %s\n",strerror(recv));
    exit(-1);
  }
}
static void sizeCheckCleanup(ProtocolTransport* pt)
{ ProtocolTransport *inner = ((SizeCheckTransportAdapter*)pt)->pd.trans;
  inner->cleanup(inner);
  free(pt);
}

void protocolAddSizeCheck(ProtocolDesc* pd)
{
  SizeCheckTransportAdapter* t = malloc(sizeof(SizeCheckTransportAdapter));
  t->pd = *pd; // Dummy protocol object, sliced just for the Transport object
  pd->trans = &t->cb;
  t->cb.send=sizeCheckSend;
  t->cb.recv=sizeCheckRecv;
  t->cb.cleanup=sizeCheckCleanup;
}
// ---------------------------------------------------------------------------

void cleanupProtocol(ProtocolDesc* pd)
  { pd->trans->cleanup(pd->trans); }

void setCurrentParty(ProtocolDesc* pd, int party)
  { pd->thisParty=party; }

void __obliv_c__assignBitKnown(OblivBit* dest, bool value)
  { dest->knownValue = value; dest->unknown=false; }

void __obliv_c__copyBit(OblivBit* dest,const OblivBit* src)
  { if(dest!=src) *dest=*src; }

bool __obliv_c__bitIsKnown(bool* v,const OblivBit* bit)
{ if(known(bit)) *v=bit->knownValue;
  return known(bit);
}

// TODO all sorts of identical parameter optimizations
// Implementation note: remember that all these pointers may alias each other
void dbgProtoSetBitAnd(ProtocolDesc* pd,
    OblivBit* dest,const OblivBit* a,const OblivBit* b)
{
  dest->knownValue= (a->knownValue&& b->knownValue);
  dest->unknown = true;
  currentProto->debug.mulCount++;
}

void dbgProtoSetBitOr(ProtocolDesc* pd,
    OblivBit* dest,const OblivBit* a,const OblivBit* b)
{
  dest->knownValue= (a->knownValue|| b->knownValue);
  dest->unknown = true;
  currentProto->debug.mulCount++;
}
void dbgProtoSetBitXor(ProtocolDesc* pd,
    OblivBit* dest,const OblivBit* a,const OblivBit* b)
{
  dest->knownValue= (!!a->knownValue != !!b->knownValue);
  dest->unknown = true;
  currentProto->debug.xorCount++;
}
void dbgProtoSetBitNot(ProtocolDesc* pd,OblivBit* dest,const OblivBit* a)
{
  dest->knownValue= !a->knownValue;
  dest->unknown = a->unknown;
}
void dbgProtoFlipBit(ProtocolDesc* pd,OblivBit* dest) 
  { dest->knownValue = !dest->knownValue; }

//-------------------- Yao Protocol (honest but curious) -------------

static pthread_once_t gcryInitDone = PTHREAD_ONCE_INIT;

GCRY_THREAD_OPTION_PTHREAD_IMPL;

static void gcryDefaultLibInitAux(void)
{
  if(!gcry_control(GCRYCTL_INITIALIZATION_FINISHED_P))
  { 
    gcry_control(GCRYCTL_SET_THREAD_CBS, &gcry_threads_pthread);
    if(!gcry_check_version(NULL))
    { fprintf(stderr,"libgcrypt init failed\n");
      exit(1);
    }
    gcry_control (GCRYCTL_DISABLE_SECMEM, 0);
    gcry_control (GCRYCTL_INITIALIZATION_FINISHED, 0);
  }
}
void gcryDefaultLibInit(void)
  { pthread_once(&gcryInitDone,gcryDefaultLibInitAux); }

// Assume: generator is party 1, evaluator is party 2

/*
static void yaoKeyDebug(const yao_key_t k)
{ int i;
  fprintf(stderr,"%d: ",currentProto->thisParty);
  for(i=YAO_KEY_BYTES-1;i>=0;--i) fprintf(stderr,"%02x ",0xff&k[i]);
  fprintf(stderr,"\n");
}
static void debugOblivBit(const OblivBit* o)
{
  if(known(o)) fprintf(stderr,"Known value %d\n",(int)o->knownValue);
  else 
  { fprintf(stderr,"inv %d, ",(int)o->yao.inverted);
    yaoKeyDebug(o->yao.w);
  }
}
*/

const char yaoFixedKey[] = "\x61\x7e\x8d\xa2\xa0\x51\x1e\x96"
                           "\x5e\x41\xc2\x9b\x15\x3f\xc7\x7a";
const int yaoFixedKeyAlgo = GCRY_CIPHER_AES128;
#define FIXED_KEY_BLOCKLEN 16

// Finite field doubling: used in fixed key garbling
void yaoKeyDouble(yao_key_t d)
{
  char carry = 0, next;
  int i;
  for(i=0;i<YAO_KEY_BYTES;++i)
  { next = (d[i]&0x80);
    d[i] = ((d[i]<<1)|carry);
    carry = next;
  }
  d[0] ^= 0x03;
}

// Remove old SHA routines?
#define DISABLE_FIXED_KEY
#ifdef DISABLE_FIXED_KEY
// d = H(a,k), used by half gate scheme
void yaoSetHalfMask(YaoProtocolDesc* ypd,
                    yao_key_t d,const yao_key_t a,uint64_t k)
{
  char buf[YAO_KEY_BYTES+8], dest[20]; // dest length = DIGEST length
  memcpy(buf,a,YAO_KEY_BYTES);
  memcpy(buf+YAO_KEY_BYTES,&k,sizeof(k));
  gcry_md_hash_buffer(GCRY_MD_SHA1,dest,buf,sizeof(buf));
  memcpy(d,dest,YAO_KEY_BYTES);
}
// XXX do I need i when it is already encoded in lsb(a)||lsb(b)
void yaoSetHashMask(YaoProtocolDesc* ypd,
                    yao_key_t d,const yao_key_t a,const yao_key_t b,
                    uint64_t k,int i)
{
  char buf[2*YAO_KEY_BYTES+8], dest[20];  // dest length == DIGEST length
  k=((k<<2)|i);
  memcpy(buf,a,YAO_KEY_BYTES);
  memcpy(buf+YAO_KEY_BYTES,b,YAO_KEY_BYTES);
  memcpy(buf+2*YAO_KEY_BYTES,&k,8);
  gcry_md_hash_buffer(GCRY_MD_SHA1,dest,buf,sizeof(buf));
  memcpy(d,dest,YAO_KEY_BYTES);
}
#else
// d = H(a,k), used by half gate scheme
void yaoSetHalfMask(YaoProtocolDesc* ypd,
                    yao_key_t d,const yao_key_t a,uint64_t k)
{
  char  buf[FIXED_KEY_BLOCKLEN];
  char obuf[FIXED_KEY_BLOCKLEN]; // buf length >= YAO_KEY_BYTES
  int i;
  assert(YAO_KEY_BYTES<=FIXED_KEY_BLOCKLEN);
  for(i=YAO_KEY_BYTES;i<FIXED_KEY_BLOCKLEN;++i) buf[i]=0;
  yaoKeyCopy(buf,a); yaoKeyDouble(buf);
  for(i=0;i<sizeof(k);++i) buf[i]^=((k>>8*i)&0xff);
  gcry_cipher_encrypt(ypd->fixedKeyCipher,obuf,sizeof(obuf),buf,sizeof(buf));
  yaoKeyCopy(d,obuf);
  yaoKeyXor(d,buf);
}
void yaoSetHashMask(YaoProtocolDesc* ypd,
                    yao_key_t d,const yao_key_t a,const yao_key_t b,
                    uint64_t k,int ii)
{
  char  buf[FIXED_KEY_BLOCKLEN];
  char obuf[FIXED_KEY_BLOCKLEN];
  int i;
  k=4*k+ii;
  assert(YAO_KEY_BYTES<=FIXED_KEY_BLOCKLEN);
  for(i=YAO_KEY_BYTES;i<FIXED_KEY_BLOCKLEN;++i) buf[i]=0;
  yaoKeyCopy(buf,a); yaoKeyDouble(buf);
  yaoKeyXor (buf,b); yaoKeyDouble(buf);
  for(i=0;i<sizeof(k);++i) buf[i]^=((k>>8*i)&0xff);
  gcry_cipher_encrypt(ypd->fixedKeyCipher,obuf,sizeof(obuf),buf,sizeof(buf));
  yaoKeyCopy(d,obuf);
  yaoKeyXor(d,buf);
}
#endif

// Why am I using SHA1 as a PRG? Not necessarily safe. TODO change to AES
void yaoKeyNewPair(YaoProtocolDesc* pd,yao_key_t w0,yao_key_t w1)
{
  unsigned* ic = &pd->icount;
  char buf[YAO_KEY_BYTES+sizeof(*ic)], dest[20];
  memcpy(buf,pd->I,YAO_KEY_BYTES);
  memcpy(buf+YAO_KEY_BYTES,ic,sizeof(*ic));
  (*ic)++;
  gcry_md_hash_buffer(GCRY_MD_SHA1,dest,buf,sizeof(buf));
  memcpy(w0,dest,YAO_KEY_BYTES);
  yaoKeyCopy(w1,w0);
  yaoKeyXor(w1,pd->R);
}

void yaoSetBitAnd(ProtocolDesc* pd,OblivBit* r,
                  const OblivBit* a,const OblivBit* b)
  { ((YaoProtocolDesc*)pd->extra)->nonFreeGate(pd,r,0x8,a,b); }
void yaoSetBitOr(ProtocolDesc* pd,OblivBit* r,
                 const OblivBit* a,const OblivBit* b)
  { ((YaoProtocolDesc*)pd->extra)->nonFreeGate(pd,r,0xE,a,b); }
void yaoSetBitXor(ProtocolDesc* pd,OblivBit* r,
                 const OblivBit* a,const OblivBit* b)
{
  OblivBit t;
  yaoKeyCopy(t.yao.w,a->yao.w);
  yaoKeyXor (t.yao.w,b->yao.w);
  t.yao.inverted = (a->yao.inverted!=b->yao.inverted); // no-op for evaluator
  t.unknown = true;
  *r = t;
}
void yaoFlipBit(ProtocolDesc* pd,OblivBit* r)
  { r->yao.inverted = !r->yao.inverted; }
void yaoSetBitNot(ProtocolDesc* pd,OblivBit* r,const OblivBit* a)
  { *r = *a; yaoFlipBit(pd,r); }

void yaoGenrFeedOblivInputs(ProtocolDesc* pd
                           ,OblivInputs* oi,size_t n,int src)
{ 
  YaoProtocolDesc* ypd = pd->extra;
  yao_key_t w0,w1;
  OIBitSrc it = oiBitSrc(oi,n);
  if(src==1) for(;hasBit(&it);nextBit(&it))
  { OblivBit* o = curDestBit(&it);
    yaoKeyNewPair(ypd,w0,w1);
    if(curBit(&it)) osend(pd,2,w1,YAO_KEY_BYTES);
    else osend(pd,2,w0,YAO_KEY_BYTES);
    o->yao.inverted = false; o->unknown = true;
    yaoKeyCopy(o->yao.w,w0);
    ypd->icount++;
  }else 
  { int bc = bitCount(&it);
    char *buf0 = malloc(bc*YAO_KEY_BYTES), *buf1 = malloc(bc*YAO_KEY_BYTES);
    int bp=0;
    for(;hasBit(&it);nextBit(&it))
    { 
      OblivBit* o = curDestBit(&it);
      yaoKeyNewPair(ypd,w0,w1);
      yaoKeyCopy(buf0+bp*YAO_KEY_BYTES,w0);
      yaoKeyCopy(buf1+bp*YAO_KEY_BYTES,w1);
      o->yao.inverted = false; o->unknown = true;
      yaoKeyCopy(o->yao.w,w0);
      ypd->icount++;
      ++bp;
    }
    ypd->sender.send(ypd->sender.sender,buf0,buf1,bc,YAO_KEY_BYTES);
    free(buf0); free(buf1);
  }
}
void yaoEvalFeedOblivInputs(ProtocolDesc* pd
                           ,OblivInputs* oi,size_t n,int src)
{ OIBitSrc it = oiBitSrc(oi,n);
  YaoProtocolDesc* ypd = pd->extra;
  if(src==1) for(;hasBit(&it);nextBit(&it))
  { OblivBit* o = curDestBit(&it);
    orecv(pd,1,o->yao.w,YAO_KEY_BYTES);
    o->unknown = true;
    ypd->icount++;
  }else 
  { int bc = bitCount(&it);
    char *buf = malloc(bc*YAO_KEY_BYTES), **dest = malloc(bc*sizeof(char*));
    bool* sel = malloc(bc*sizeof(bool));
    int bp=0,i;
    for(;hasBit(&it);nextBit(&it))
    { OblivBit* o = curDestBit(&it);
      dest[bp]=o->yao.w;
      sel[bp]=o->yao.value=curBit(&it);
      o->unknown = true; // Known to me, but not to both parties
      ypd->icount++;
      ++bp;
    }
    ypd->recver.recv(ypd->recver.recver,buf,sel,bc,YAO_KEY_BYTES);
    for(i=0;i<bc;++i) yaoKeyCopy(dest[i],buf+i*YAO_KEY_BYTES);
    free(buf); free(dest); free(sel);
  }
}

bool yaoGenrRevealOblivBits(ProtocolDesc* pd,
    widest_t* dest,const OblivBit* o,size_t n,int party)
{
  int i,bc=(n+7)/8;
  widest_t rv=0, flipflags=0;
  YaoProtocolDesc *ypd = pd->extra;
  for(i=0;i<n;++i) if(o[i].unknown)
    flipflags |= ((yaoKeyLsb(o[i].yao.w) != o[i].yao.inverted)?1LL<<i:0);
  // Assuming little endian
  if(party != 1) osend(pd,2,&flipflags,bc);
  if(party != 2) { orecv(pd,2,&rv,bc); rv^=flipflags; }
  for(i=0;i<n;++i) if(!o[i].unknown && o[i].knownValue)
    rv |= (1LL<<i);
  ypd->ocount+=n;
  if(party!=2) { *dest=rv; return true; }
  else return false;
}
bool yaoEvalRevealOblivBits(ProtocolDesc* pd,
    widest_t* dest,const OblivBit* o,size_t n,int party)
{
  int i,bc=(n+7)/8;
  widest_t rv=0, flipflags=0;
  YaoProtocolDesc* ypd = pd->extra;
  for(i=0;i<n;++i) if(o[i].unknown)
    flipflags |= (yaoKeyLsb(o[i].yao.w)?1LL<<i:0);
  // Assuming little endian
  if(party != 1) { orecv(pd,1,&rv,bc); rv^=flipflags; }
  if(party != 2) osend(pd,1,&flipflags,bc);
  for(i=0;i<n;++i) if(!o[i].unknown && o[i].knownValue)
    rv |= (1LL<<i);
  ypd->ocount+=n;
  if(party!=1) { *dest=rv; return true; }
  else return false;
}

// Encodes a 2-input truth table for f(a,b) = (bool)(ttable&(1<<(2*a+b)))
void yaoGenerateGate(ProtocolDesc* pd, OblivBit* r, char ttable, 
    const OblivBit* a, const OblivBit* b)
{ 
  YaoProtocolDesc* ypd = pd->extra;
  uint64_t k = ypd->gcount;
  int im=0,i;
  yao_key_t wa,wb,wc,wt;
  const char* R = ypd->R;

  // adjust truth table according to invert fields (faster with im^=...) TODO
  if(a->yao.inverted) ttable = (((ttable&3)<<2)|((ttable>>2)&3));
  if(b->yao.inverted) ttable = (((ttable&5)<<1)|((ttable>>1)&5));

  // Doing garbled-row-reduction: wc is set to first mask
  yaoKeyCopy(wa,a->yao.w);
  yaoKeyCopy(wb,b->yao.w);
  if(yaoKeyLsb(wa)) { im^=2; yaoKeyXor(wa,R); }
  if(yaoKeyLsb(wb)) { im^=1; yaoKeyXor(wb,R); }

  // Create labels for new wire in wc
  yaoSetHashMask(ypd,wc,wa,wb,k,0);
  if(ttable&(1<<im)) yaoKeyXor(wc,R);

  for(i=1;i<4;++i) // skip 0, because GRR
  { yaoKeyXor(wb,R);
    if(i==2) yaoKeyXor(wa,R);
    yaoSetHashMask(ypd,wt,wa,wb,k,i);
    yaoKeyXor(wt,wc);
    if(ttable&(1<<(i^im))) yaoKeyXor(wt,R);
    osend(pd,2,wt,YAO_KEY_BYTES);
  }

  // r may alias a and b, so modify at the end
  yaoKeyCopy(r->yao.w,wc);
  r->unknown = true; r->yao.inverted = false;
  ypd->gcount++;
}

void yaoEvaluateGate(ProtocolDesc* pd, OblivBit* r, char ttable, 
  const OblivBit* a, const OblivBit* b)
{
  int i=0,j;
  YaoProtocolDesc* ypd = pd->extra;
  yao_key_t w,t;
  yaoKeyZero(t);
  if(yaoKeyLsb(a->yao.w)) i^=2;
  if(yaoKeyLsb(b->yao.w)) i^=1;
  // I wonder: can the generator do timing attacks here?
  if(i==0) yaoKeyCopy(w,t);
  for(j=1;j<4;++j)
  { orecv(pd,1,t,sizeof(yao_key_t));
    if(i==j) yaoKeyCopy(w,t);
  }
  yaoSetHashMask(ypd,t,a->yao.w,b->yao.w,ypd->gcount++,i);
  yaoKeyXor(w,t);
  // r may alias a and b, so modify at the end
  yaoKeyCopy(r->yao.w,w);
  r->unknown = true;
}

// dest = src + cond * ypd->R. Who knows if this creates timing channels
void yaoKeyCondXor(yao_key_t dest, bool cond,
                   const yao_key_t a, const yao_key_t b)
{
  char cmask = (cond?0xff:0);
  int i;
  for(i=0;i<YAO_KEY_BYTES;++i)
    dest[i] = a[i] ^ (cmask & b[i]);
}

// Computes r = (a xor ac)(b xor bc) xor rc
void yaoGenerateHalfGatePair(ProtocolDesc* pd, OblivBit* r,
    bool ac, bool bc, bool rc, const OblivBit* a, const OblivBit* b)
{
  YaoProtocolDesc* ypd = pd->extra;
  if(a->yao.inverted) ac=!ac;
  if(b->yao.inverted) bc=!bc;

  bool pa = yaoKeyLsb(a->yao.w), pb = yaoKeyLsb(b->yao.w);
  yao_key_t row,t,wg,we,wa1,wb1;
  const char *wa0 = a->yao.w, *wb0 = b->yao.w;

  yaoKeyCopy(wa1,wa0); yaoKeyXor(wa1,ypd->R);
  yaoKeyCopy(wb1,wb0); yaoKeyXor(wb1,ypd->R);

  yaoSetHalfMask(ypd,row,wa0,ypd->gcount);
  yaoSetHalfMask(ypd,t  ,wa1,ypd->gcount);
  yaoKeyCopy(wg,(pa?t:row));
  yaoKeyXor (row,t);
  yaoKeyCondXor(row,(pb!=bc),row,ypd->R);
  osend(pd,2,row,YAO_KEY_BYTES);
  yaoKeyCondXor(wg,((pa!=ac)&&(pb!=bc))!=rc,wg,ypd->R);
  ypd->gcount++;

  yaoSetHalfMask(ypd,row,wb0,ypd->gcount);
  yaoSetHalfMask(ypd,t  ,wb1,ypd->gcount);
  yaoKeyCopy(we,(pb?t:row));
  yaoKeyXor (row,t);
  yaoKeyXor (row,(ac?wa1:wa0));
  osend(pd,2,row,YAO_KEY_BYTES);
  ypd->gcount++;

  // r may alias a and b, so modify at the end
  yaoKeyCopy(r->yao.w,wg);
  yaoKeyXor (r->yao.w,we);

  r->yao.inverted = false; r->unknown = true;
}

void yaoGenerateAndPair(ProtocolDesc* pd, OblivBit* r, 
                        const OblivBit* a, const OblivBit* b)
  { yaoGenerateHalfGatePair(pd,r,0,0,0,a,b); }

void yaoGenerateOrPair(ProtocolDesc* pd, OblivBit* r,
                       const OblivBit* a, const OblivBit* b)
  { yaoGenerateHalfGatePair(pd,r,1,1,1,a,b); }

void yaoEvaluateHalfGatePair(ProtocolDesc* pd, OblivBit* r,
    const OblivBit* a, const OblivBit* b)
{
  YaoProtocolDesc* ypd = pd->extra;
  yao_key_t row,t,wg,we;

  yaoSetHalfMask(ypd,t,a->yao.w,ypd->gcount++);
  orecv(pd,1,row,YAO_KEY_BYTES);
  yaoKeyCondXor(wg,yaoKeyLsb(a->yao.w),t,row);

  yaoSetHalfMask(ypd,t,b->yao.w,ypd->gcount++);
  orecv(pd,1,row,YAO_KEY_BYTES);
  yaoKeyXor(row,a->yao.w);
  yaoKeyCondXor(we,yaoKeyLsb(b->yao.w),t,row);

  // r may alias a and b, so modify at the end
  yaoKeyCopy(r->yao.w,wg);
  yaoKeyXor (r->yao.w,we);

  r->unknown = true;
}

unsigned yaoGateCount()
{ int rv = ((YaoProtocolDesc*)currentProto->extra)->gcount;
  if(currentProto->setBitAnd==yaoGenerateAndPair
      || currentProto->setBitAnd==yaoEvaluateHalfGatePair) // halfgate
    return rv/2;
  else return rv;
}

// FIXME don't like this convention: OT should have used transport
// objects directly, instead of being wrapped in ProtocolDesc
void yaoUseNpot(ProtocolDesc* pd,int me)
{ YaoProtocolDesc* ypd = pd->extra;
  if(me==1) ypd->sender =
    npotSenderAbstract(npotSenderNew(1<<NPOT_BATCH_SIZE,pd,2));
  else ypd->recver =
    npotRecverAbstract(npotRecverNew(1<<NPOT_BATCH_SIZE,pd,1));
}
// Used with yaoUseNpot
void yaoReleaseOt(ProtocolDesc* pd,int me)
{ YaoProtocolDesc* ypd = pd->extra;
  if(me==1) otSenderRelease(&ypd->sender);
  else otRecverRelease(&ypd->recver);
}
/* execYaoProtocol is divided into 2 parts which are reused by other
   protocols such as DualEx */
void setupYaoProtocol(ProtocolDesc* pd,bool halfgates)
{
  YaoProtocolDesc* ypd = malloc(sizeof(YaoProtocolDesc));
  int me = pd->thisParty;
  pd->extra = ypd;
  pd->error = 0;
  ypd->protoType = OC_PD_TYPE_YAO;
  ypd->extra = NULL;
  pd->partyCount = 2;
  pd->currentParty = ocCurrentPartyDefault;
  pd->feedOblivInputs = (me==1?yaoGenrFeedOblivInputs:yaoEvalFeedOblivInputs);
  pd->revealOblivBits = (me==1?yaoGenrRevealOblivBits:yaoEvalRevealOblivBits);
  if(halfgates)
  { pd->setBitAnd = (me==1?yaoGenerateAndPair:yaoEvaluateHalfGatePair);
    pd->setBitOr  = (me==1?yaoGenerateOrPair :yaoEvaluateHalfGatePair);
  }else
  { ypd->nonFreeGate = (me==1?yaoGenerateGate:yaoEvaluateGate);
    pd->setBitAnd = yaoSetBitAnd;
    pd->setBitOr  = yaoSetBitOr;
  }
  pd->setBitXor = yaoSetBitXor;
  pd->setBitNot = yaoSetBitNot;
  pd->flipBit   = yaoFlipBit;

  if(pd->thisParty==1) ypd->sender.sender=NULL;
  else ypd->recver.recver=NULL;

  dhRandomInit();
  gcry_cipher_open(&ypd->fixedKeyCipher,yaoFixedKeyAlgo,GCRY_CIPHER_MODE_ECB,0);
  gcry_cipher_setkey(ypd->fixedKeyCipher,yaoFixedKey,sizeof(yaoFixedKey)-1);
}

// point_and_permute should always be true.
// It is false only in the NP protocol, where evaluator knows everything
void mainYaoProtocol(ProtocolDesc* pd, bool point_and_permute,
                     protocol_run start, void* arg)
{
  YaoProtocolDesc* ypd = pd->extra;
  int me = pd->thisParty;
  bool ownOT=false;
  ypd->gcount = ypd->icount = ypd->ocount = 0;
  if(me==1)
  {
    gcry_randomize(ypd->R,YAO_KEY_BYTES,GCRY_STRONG_RANDOM);
    gcry_randomize(ypd->I,YAO_KEY_BYTES,GCRY_STRONG_RANDOM);
    if(point_and_permute) ypd->R[0] |= 1;   // flipper bit

    if(ypd->sender.sender==NULL)
    { ownOT=true;
      ypd->sender = honestOTExtSenderAbstract(honestOTExtSenderNew(pd,2));
    }
  }else 
    if(ypd->recver.recver==NULL)
    { ownOT=true;
      ypd->recver = honestOTExtRecverAbstract(honestOTExtRecverNew(pd,1));
    }

  currentProto = pd;
  start(arg);

  if(ownOT)
  { if(me==1) otSenderRelease(&ypd->sender);
    else otRecverRelease(&ypd->recver);
  }
}

void cleanupYaoProtocol(ProtocolDesc* pd)
{
  YaoProtocolDesc* ypd = pd->extra;
  gcry_cipher_close(ypd->fixedKeyCipher);
  free(ypd);
}

void execYaoProtocol(ProtocolDesc* pd, protocol_run start, void* arg)
{
  setupYaoProtocol(pd,true);
  mainYaoProtocol(pd,true,start,arg);
  cleanupYaoProtocol(pd);
}

void execYaoProtocol_noHalf(ProtocolDesc* pd, protocol_run start, void* arg)
{
  setupYaoProtocol(pd,false);
  mainYaoProtocol(pd,true,start,arg);
  free(pd->extra);
}

void __obliv_c__setBitAnd(OblivBit* dest,const OblivBit* a,const OblivBit* b)
{
  if(known(a) || known(b))
  { if(!known(a)) { const OblivBit* t=a; a=b; b=t; }
    if(a->knownValue) __obliv_c__copyBit(dest,b);
    else __obliv_c__assignBitKnown(dest,false);
  }else currentProto->setBitAnd(currentProto,dest,a,b);
}
void __obliv_c__setBitOr(OblivBit* dest,const OblivBit* a,const OblivBit* b)
{
  if(known(a) || known(b))
  { if(!known(a)) { const OblivBit* t=a; a=b; b=t; }
    if(!a->knownValue) __obliv_c__copyBit(dest,b);
    else __obliv_c__assignBitKnown(dest,true);
  }else currentProto->setBitOr(currentProto,dest,a,b);
}
void __obliv_c__setBitXor(OblivBit* dest,const OblivBit* a,const OblivBit* b)
{
  bool v;
  if(known(a) || known(b))
  { if(!known(a)) { const OblivBit* t=a; a=b; b=t; }
    v = a->knownValue;
    __obliv_c__copyBit(dest,b);
    if(v) __obliv_c__flipBit(dest);
  }else currentProto->setBitXor(currentProto,dest,a,b); 
}
void __obliv_c__setBitNot(OblivBit* dest,const OblivBit* a)
{ if(known(a)){ *dest=*a; dest->knownValue=!dest->knownValue; }
  else currentProto->setBitNot(currentProto,dest,a); 
}
void __obliv_c__flipBit(OblivBit* dest) 
{ if(known(dest)) dest->knownValue = !dest->knownValue;
  else currentProto->flipBit(currentProto,dest); 
}

static void dbgFeedOblivBool(OblivBit* dest,int party,bool a)
{ 
  int curparty = ocCurrentParty();
  
  dest->unknown=true;
  if(party==1) { if(curparty==1) dest->knownValue=a; }
  else if(party==2 && curparty == 1) 
    orecv(currentProto,1,&dest->knownValue,sizeof(bool));
  else if(party==2 && curparty == 2) osend(currentProto,1,&a,sizeof(bool));
  else fprintf(stderr,"Error: This is a 2 party protocol\n");
}
  /*
void __obliv_c__feedOblivBits(OblivBit* dest, int party
                             ,const bool* src,size_t size)
  { while(size--) __obliv_c__feedOblivBool(dest++,party,*(src++)); }
*/

void __obliv_c__setupOblivBits(OblivInputs* spec,OblivBit*  dest
                                     ,widest_t v,size_t size)
{ spec->dest=dest;
  spec->src=v;
  spec->size=size;
}
void dbgProtoFeedOblivInputs(ProtocolDesc* pd,
    OblivInputs* spec,size_t count,int party)
{ while(count--)
  { int i;
    widest_t v = spec->src;
    for(i=0;i<spec->size;++i) 
    { dbgFeedOblivBool(spec->dest+i,party,v&1);
      v>>=1;
    }
    spec++;
  }
}

bool dbgProtoRevealOblivBits
  (ProtocolDesc* pd,widest_t* dest,const OblivBit* src,size_t size,int party)
{ widest_t rv=0;
  if(currentProto->thisParty==1)
  { src+=size;
    while(size-->0) rv = (rv<<1)+!!(--src)->knownValue;
    if(party==0 || party==2) osend(pd,2,&rv,sizeof(rv));
    if(party==2) return false;
    else { *dest=rv; return true; }
  }else // assuming thisParty==2
  { if(party==0 || party==2) { orecv(pd,1,dest,sizeof(*dest)); return true; }
    else return false;
  }
}

static void broadcastBits(int source,void* p,size_t n)
{
  int i;
  if(ocCurrentParty()!=source) orecv(currentProto,source,p,n);
  else for(i=1;i<=currentProto->partyCount;++i) if(i!=source)
      osend(currentProto,i,p,n);
}

void execDebugProtocol(ProtocolDesc* pd, protocol_run start, void* arg)
{
  pd->currentParty = ocCurrentPartyDefault;
  pd->error = 0;
  pd->feedOblivInputs = dbgProtoFeedOblivInputs;
  pd->revealOblivBits = dbgProtoRevealOblivBits;
  pd->setBitAnd = dbgProtoSetBitAnd;
  pd->setBitOr  = dbgProtoSetBitOr;
  pd->setBitXor = dbgProtoSetBitXor;
  pd->setBitNot = dbgProtoSetBitNot;
  pd->flipBit   = dbgProtoFlipBit;
  pd->partyCount= 2;
  pd->extra = NULL;
  currentProto = pd;
  currentProto->debug.mulCount = currentProto->debug.xorCount = 0;
  start(arg);
}

bool __obliv_c__revealOblivBits (widest_t* dest, const OblivBit* src
                                ,size_t size, int party)
  { return currentProto->revealOblivBits(currentProto,dest,src,size,party); }

int ocCurrentParty() { return currentProto->currentParty(currentProto); }
int ocCurrentPartyDefault(ProtocolDesc* pd) { return pd->thisParty; }

ProtocolDesc* ocCurrentProto() { return currentProto; }
void ocSetCurrentProto(ProtocolDesc* pd) { currentProto=pd; }

bool ocInDebugProto(void) { return ocCurrentProto()->extra==NULL; }

void __obliv_c__setSignedKnown
  (void* vdest, size_t size, long long signed value)
{
  OblivBit* dest=vdest;
  while(size-->0)
  { __obliv_c__assignBitKnown(dest,value&1);
    value>>=1; dest++;
  }
}
void __obliv_c__setUnsignedKnown
  (void* vdest, size_t size, long long unsigned value)
{
  OblivBit* dest=vdest;
  while(size-->0)
  { __obliv_c__assignBitKnown(dest,value&1);
    value>>=1; dest++;
  }
}
void __obliv_c__setBitsKnown(OblivBit* dest, const bool* value, size_t size)
  { while(size-->0) __obliv_c__assignBitKnown(dest++,value++); }
void __obliv_c__copyBits(OblivBit* dest, const OblivBit* src, size_t size)
  { if(dest!=src) while(size-->0) __obliv_c__copyBit(dest++,src++); }
bool __obliv_c__allBitsKnown(const OblivBit* bits, bool* dest, size_t size)
{ while(size-->0) if(!__obliv_c__bitIsKnown(dest++,bits++)) return false;
  return true;
}

void bitwiseOp(OblivBit* dest,const OblivBit* a,const OblivBit* b,size_t size
              ,void (*f)(OblivBit*,const OblivBit*,const OblivBit*))
  { while(size-->0) f(dest++,a++,b++); }


void __obliv_c__setBitwiseAnd (void* vdest
                              ,const void* vop1,const void* vop2
                              ,size_t size)
  { bitwiseOp(vdest,vop1,vop2,size,__obliv_c__setBitAnd); }

void __obliv_c__setBitwiseOr  (void* vdest
                              ,const void* vop1,const void* vop2
                              ,size_t size)
  { bitwiseOp(vdest,vop1,vop2,size,__obliv_c__setBitOr); }

void __obliv_c__setBitwiseXor (void* vdest
                              ,const void* vop1,const void* vop2
                              ,size_t size)
  { bitwiseOp(vdest,vop1,vop2,size,__obliv_c__setBitXor); }

void __obliv_c__setBitwiseNot (void* vdest,const void* vop,size_t size)
{ OblivBit *dest = vdest;
  const OblivBit *op = vop;
  while(size-->0) __obliv_c__setBitNot(dest++,op++); 
}

void __obliv_c__setBitwiseNotInPlace (void* vdest,size_t size)
{ OblivBit *dest=vdest; 
  while(size-->0) __obliv_c__flipBit(dest++); 
}

void __obliv_c__setLShift (void* vdest, const void* vsrc, size_t n,
    unsigned shiftAmt)
{
  int i;
  OblivBit* dest=vdest;
  const OblivBit* src=vsrc;
  for(i=n-1;i>=(signed)shiftAmt;--i) __obliv_c__copyBit(dest+i,src+i-shiftAmt);
  for(;i>=0;--i) __obliv_c__assignBitKnown(dest+i,false);
}
void __obliv_c__setRShift (void* vdest, const void* vsrc, size_t n,
    unsigned shiftAmt,bool isSigned)
{
  int i;
  OblivBit* dest=vdest;
  const OblivBit* src=vsrc;
  for(i=shiftAmt;i<n;++i) __obliv_c__copyBit(dest+i-shiftAmt,src+i);
  (isSigned?__obliv_c__setSignExtend
           :__obliv_c__setZeroExtend)(dest,n,dest,n-shiftAmt);
}
void __obliv_c__setRShiftSigned (void* vdest, const void* vsrc, size_t n,
    unsigned shiftAmt)
  { __obliv_c__setRShift(vdest,vsrc,n,shiftAmt,true); }
void __obliv_c__setRShiftUnsigned (void* vdest, const void* vsrc, size_t n,
    unsigned shiftAmt)
  { __obliv_c__setRShift(vdest,vsrc,n,shiftAmt,false); }

// carryIn and/or carryOut can be NULL, in which case they are ignored
void __obliv_c__setBitsAdd (void* vdest,void* carryOut
                           ,const void* vop1,const void* vop2
                           ,const void* carryIn
                           ,size_t size)
{
  OblivBit carry,bxc,axc,t;
  OblivBit *dest=vdest;
  const OblivBit *op1=vop1, *op2=vop2;
  size_t skipLast;
  if(size==0)
  { if(carryIn && carryOut) __obliv_c__copyBit(carryOut,carryIn);
    return;
  }
  if(carryIn) __obliv_c__copyBit(&carry,carryIn);
  else __obliv_c__assignBitKnown(&carry,0);
  // skip AND on last bit if carryOut==NULL
  skipLast = (carryOut==NULL);
  while(size-->skipLast)
  { __obliv_c__setBitXor(&axc,op1,&carry);
    __obliv_c__setBitXor(&bxc,op2,&carry);
    __obliv_c__setBitXor(dest,op1,&bxc);
    __obliv_c__setBitAnd(&t,&axc,&bxc);
    __obliv_c__setBitXor(&carry,&carry,&t);
    ++dest; ++op1; ++op2;
  }
  if(carryOut) __obliv_c__copyBit(carryOut,&carry);
  else
  { __obliv_c__setBitXor(&axc,op1,&carry);
    __obliv_c__setBitXor(dest,&axc,op2);
  }
}

void __obliv_c__setPlainAdd (void* vdest
                            ,const void* vop1 ,const void* vop2
                            ,size_t size)
  { __obliv_c__setBitsAdd (vdest,NULL,vop1,vop2,NULL,size); }

void __obliv_c__setBitsSub (void* vdest, void* borrowOut
                           ,const void* vop1,const void* vop2
                           ,const void* borrowIn,size_t size)
{
  OblivBit borrow,bxc,bxa,t;
  OblivBit *dest=vdest;
  const OblivBit *op1=vop1, *op2=vop2;
  size_t skipLast;
  if(size==0)
  { if(borrowIn && borrowOut) __obliv_c__copyBit(borrowOut,borrowIn);
    return;
  }
  if(borrowIn) __obliv_c__copyBit(&borrow,borrowIn);
  else __obliv_c__assignBitKnown(&borrow,0);
  // skip AND on last bit if borrowOut==NULL
  skipLast = (borrowOut==NULL);
  while(size-->skipLast)
  { // c = borrow; a = op1; b=op2; borrow = (b+c)(b+a)+c
    __obliv_c__setBitXor(&bxa,op1,op2);
    __obliv_c__setBitXor(&bxc,&borrow,op2);
    __obliv_c__setBitXor(dest,&bxa,&borrow);
    __obliv_c__setBitAnd(&t,&bxa,&bxc);
    __obliv_c__setBitXor(&borrow,&borrow,&t);
    ++dest; ++op1; ++op2;
  }
  if(borrowOut) __obliv_c__copyBit(borrowOut,&borrow);
  else
  { __obliv_c__setBitXor(&bxa,op1,op2);
    __obliv_c__setBitXor(dest,&bxa,&borrow);
  }
}

void __obliv_c__setPlainSub (void* vdest
                            ,const void* vop1 ,const void* vop2
                            ,size_t size)
  { __obliv_c__setBitsSub (vdest,NULL,vop1,vop2,NULL,size); }

#define MAX_BITS (8*sizeof(widest_t))
// dest = c?src:0;
static void setZeroOrVal (OblivBit* dest
    ,const OblivBit* src ,size_t size ,const OblivBit* c)
{
  int i;
  for(i=0;i<size;++i) __obliv_c__setBitAnd(dest+i,src+i,c);
}
void __obliv_c__condNeg (const void* vcond, void* vdest
                        ,const void* vsrc, size_t n)
{
  int i;
  OblivBit c,t, *dest = vdest;
  const OblivBit *src = vsrc;
  __obliv_c__copyBit(&c,vcond);
  for(i=0;i<n-1;++i)
  { __obliv_c__setBitXor(dest+i,src+i,vcond);  // flip first
    __obliv_c__setBitXor(&t,dest+i,&c);        // then, conditional increment
    __obliv_c__setBitAnd(&c,&c,dest+i);
    __obliv_c__copyBit(dest+i,&t);
  }
  __obliv_c__setBitXor(dest+i,src+i,vcond);
  __obliv_c__setBitXor(dest+i,dest+i,&c);
}

// get absolute value and sign
static void setAbs (void* vdest, void* vsign, const void* vsrc, size_t n)
{
  __obliv_c__copyBit(vsign,((const OblivBit*)vsrc)+n-1);
  __obliv_c__condNeg(vsign,vdest,vsrc,n);
}

void __obliv_c__setNeg (void* vdest, const void* vsrc, size_t n)
{
  __obliv_c__condNeg(&__obliv_c__trueCond,vdest,vsrc,n);
}

void __obliv_c__setMul (void* vdest
                       ,const void* vop1 ,const void* vop2
                       ,size_t size)
{
  const OblivBit *op1=vop1, *op2=vop2;
  OblivBit temp[MAX_BITS],sum[MAX_BITS];
  int i;
  assert(size<=MAX_BITS);
  __obliv_c__setUnsignedKnown(sum,0,size);
  for(i=0;i<size;++i)
  { setZeroOrVal(temp,op1,size-i,op2+i);
    __obliv_c__setPlainAdd(sum+i,sum+i,temp,size-i);
  }
  __obliv_c__copyBits(vdest,sum,size);
}

// All parameters have equal number of bits
void __obliv_c__setDivModUnsigned (void* vquot, void* vrem
                                  ,const void* vop1, const void* vop2
                                  ,size_t n)
{
  const OblivBit *op1=vop1, *op2=vop2;
  OblivBit overflow[MAX_BITS]; // overflow[i] = does it overflow on op2<<i
  OblivBit temp[MAX_BITS],rem[MAX_BITS],quot[MAX_BITS],b;
  int i;
  assert(n<=MAX_BITS);
  __obliv_c__copyBits(rem,op1,n);
  __obliv_c__assignBitKnown(overflow,false);
  for(i=1;i<n;++i) __obliv_c__setBitOr(overflow+i,overflow+i-1,op2+n-i);
  for(i=n-1;i>=0;--i)
  {
    __obliv_c__setBitsSub(temp,&b,rem+i,op2,NULL,n-i);
    __obliv_c__setBitOr(&b,&b,overflow+i);
    __obliv_c__ifThenElse(rem+i,rem+i,temp,n-i,&b);
    __obliv_c__setBitNot(quot+i,&b);
  }
  if(vrem)  __obliv_c__copyBits(vrem,rem,n);
  if(vquot) __obliv_c__copyBits(vquot,quot,n);
}

void __obliv_c__setDivModSigned (void* vquot, void* vrem
                                ,const void* vop1, const void* vop2
                                ,size_t n)
{
  OblivBit neg1,neg2;
  OblivBit op1[MAX_BITS],op2[MAX_BITS];
  setAbs(op1,&neg1,vop1,n);
  setAbs(op2,&neg2,vop2,n);
  __obliv_c__setDivModUnsigned(vquot,vrem,op1,op2,n);
  __obliv_c__setBitXor(&neg2,&neg2,&neg1);
  if(vrem)  __obliv_c__condNeg(&neg1,vrem,vrem,n);
  if(vquot) __obliv_c__condNeg(&neg2,vquot,vquot,n);
}
void __obliv_c__setDivUnsigned (void* vdest
                               ,const void* vop1 ,const void* vop2
                               ,size_t n)
{
  __obliv_c__setDivModUnsigned(vdest,NULL,vop1,vop2,n);
}
void __obliv_c__setModUnsigned (void* vdest
                               ,const void* vop1 ,const void* vop2
                               ,size_t n)
{
  __obliv_c__setDivModUnsigned(NULL,vdest,vop1,vop2,n);
}
void __obliv_c__setDivSigned (void* vdest
                             ,const void* vop1 ,const void* vop2
                             ,size_t n)
{
  __obliv_c__setDivModSigned(vdest,NULL,vop1,vop2,n);
}
void __obliv_c__setModSigned (void* vdest
                             ,const void* vop1 ,const void* vop2
                             ,size_t n)
{
  __obliv_c__setDivModSigned(NULL,vdest,vop1,vop2,n);
}
void __obliv_c__setSignExtend (void* vdest, size_t dsize
                              ,const void* vsrc, size_t ssize)
{
  if(ssize>dsize) ssize=dsize;
  OblivBit *dest = vdest;
  __obliv_c__copyBits(vdest,vsrc,ssize);
  const OblivBit* s = ((const OblivBit*)vsrc)+ssize-1;
  dsize-=ssize;
  dest+=ssize;
  while(dsize-->0) __obliv_c__copyBit(dest++,s);
}
void __obliv_c__setZeroExtend (void* vdest, size_t dsize
                              ,const void* vsrc, size_t ssize)
{
  if(ssize>dsize) ssize=dsize;
  OblivBit *dest = vdest;
  __obliv_c__copyBits(vdest,vsrc,ssize);
  dsize-=ssize;
  dest+=ssize;
  while(dsize-->0) __obliv_c__assignBitKnown(dest++,0);
}

void __obliv_c__ifThenElse (void* vdest, const void* vtsrc
                           ,const void* vfsrc, size_t size
                           ,const void* vcond)
{
  // copying out vcond because it could be aliased by vdest
  OblivBit x,a,c=*(const OblivBit*)vcond;
  OblivBit *dest=vdest;
  const OblivBit *tsrc=vtsrc, *fsrc=vfsrc;
  while(size-->0)
  { __obliv_c__setBitXor(&x,tsrc,fsrc);
    __obliv_c__setBitAnd(&a,&c,&x);
    __obliv_c__setBitXor(dest,&a,fsrc);
    ++dest; ++fsrc; ++tsrc;
  }
}

void __obliv_c__condAssign (const void* cond,void* dest, const void* src, 
                            size_t size)
{
  __obliv_c__ifThenElse (dest,src,dest,size,cond);
}

// ltOut and ltIn may alias here
void __obliv_c__setLessThanUnit (OblivBit* ltOut
                                ,const OblivBit* op1, const OblivBit* op2
                                ,size_t size, const OblivBit* ltIn)
{
  // (a+b)(a+1)b + (a+b+1)c = b(a+1)+(a+b+1)c = ab+b+c+ac+bc = (a+b)(b+c)+c
  OblivBit t,x;
  __obliv_c__copyBit(ltOut,ltIn);
  while(size-->0)
  { __obliv_c__setBitXor(&x,op1,op2);
    __obliv_c__setBitXor(&t,op2,ltOut);
    __obliv_c__setBitAnd(&t,&t,&x);
    __obliv_c__setBitXor(ltOut,&t,ltOut);
    op1++; op2++;
  }
}

// assumes size >= 1
void __obliv_c__setLessThanSigned (void* vdest
                                  ,const void* vop1,const void* vop2
                                  ,size_t size)
{
  OblivBit *dest=vdest;
  const OblivBit *op1 = vop1, *op2 = vop2;
  __obliv_c__assignBitKnown(dest,0);
  __obliv_c__setLessThanUnit(dest,op1,op2,size-1,dest);
  __obliv_c__setLessThanUnit(dest,op2+size-1,op1+size-1,1,dest);
}

void __obliv_c__setLessOrEqualSigned (void* vdest
                                         ,const void* vop1, const void* vop2
                                         ,size_t size)
{
  __obliv_c__setLessThanSigned(vdest,vop2,vop1,size);
  __obliv_c__flipBit(vdest);
}

void __obliv_c__setLessThanUnsigned (void* vdest
                                    ,const void* vop1,const void* vop2
                                    ,size_t size)
{
  OblivBit *dest=vdest;
  const OblivBit *op1 = vop1, *op2 = vop2;
  __obliv_c__assignBitKnown(dest,0);
  __obliv_c__setLessThanUnit(dest,op1,op2,size,dest);
}

void __obliv_c__setLessOrEqualUnsigned (void* vdest
                                       ,const void* vop1, const void* vop2
                                       ,size_t size)
{
  __obliv_c__setLessThanUnsigned(vdest,vop2,vop1,size);
  __obliv_c__flipBit(vdest);
}

void __obliv_c__setEqualTo (void* vdest
                           ,const void* vop1,const void* vop2
                           ,size_t size)
{
  OblivBit *dest=vdest;
  const OblivBit *op1 = vop1, *op2 =  vop2;
  __obliv_c__setNotEqual(dest,op1,op2,size);
  __obliv_c__flipBit(dest);
}

void __obliv_c__setNotEqual (void* vdest
                            ,const void* vop1,const void* vop2
                            ,size_t size)
{
  OblivBit t;
  OblivBit *dest=vdest;
  const OblivBit *op1=vop1, *op2=vop2;
  __obliv_c__assignBitKnown(dest,0);
  while(size-->0)
  { __obliv_c__setBitXor(&t,op1++,op2++);
    __obliv_c__setBitOr(dest,dest,&t);
  }
}
void __obliv_c__setLogicalNot (void* vdest,const void* vop,size_t size)
{ OblivBit t;
  OblivBit *dest=vdest;
  const OblivBit *op=vop;
  __obliv_c__assignBitKnown(&t,0);
  while(size-->0) __obliv_c__setBitOr(&t,&t,op++);
  __obliv_c__setBitNot(dest,&t);
}

void __obliv_c__condAdd(const void* vc,void* vdest
                       ,const void* vx,size_t size)
{ OblivBit t[size];
  int i;
  for(i=0;i<size;++i) __obliv_c__setBitAnd(t+i,vc,((OblivBit*)vx)+i);
  __obliv_c__setBitsAdd(vdest,NULL,vdest,t,NULL,size);
}
void __obliv_c__condSub(const void* vc,void* vdest
                       ,const void* vx,size_t size)
{ OblivBit t[size];
  int i;
  for(i=0;i<size;++i) __obliv_c__setBitAnd(t+i,vc,((OblivBit*)vx)+i);
  __obliv_c__setBitsSub(vdest,NULL,vdest,t,NULL,size);
}

// ---- Translated versions of obliv.oh functions ----------------------

// TODO remove __obliv_c prefix and make these functions static/internal
void setupOblivBool(OblivInputs* spec, __obliv_c__bool* dest, bool v)
  { __obliv_c__setupOblivBits(spec,dest->bits,v,1); }
void setupOblivChar(OblivInputs* spec, __obliv_c__char* dest, char v)
  { __obliv_c__setupOblivBits(spec,dest->bits,v,bitsize(v)); }
void setupOblivInt(OblivInputs* spec, __obliv_c__int* dest, int v)
  { __obliv_c__setupOblivBits(spec,dest->bits,v,bitsize(v)); }
void setupOblivShort(OblivInputs* spec, __obliv_c__short* dest, short v)
  { __obliv_c__setupOblivBits(spec,dest->bits,v,bitsize(v)); }
void setupOblivLong(OblivInputs* spec, __obliv_c__long* dest, long v)
  { __obliv_c__setupOblivBits(spec,dest->bits,v,bitsize(v)); }
void setupOblivLLong(OblivInputs* spec, __obliv_c__lLong* dest, long long v)
  { __obliv_c__setupOblivBits(spec,dest->bits,v,bitsize(v)); }

void feedOblivInputs(OblivInputs* spec, size_t count, int party)
  { currentProto->feedOblivInputs(currentProto,spec,count,party); }

#define feedOblivFun(t,ot,tname) \
    __obliv_c__##ot feedObliv##tname (t v,int party) \
    { __obliv_c__##ot rv; \
      OblivInputs spec; \
      setupObliv##tname(&spec,&rv,v); \
      feedOblivInputs(&spec,1,party); \
      return rv; \
    }

feedOblivFun(bool,bool,Bool)
feedOblivFun(char,char,Char)
feedOblivFun(short,short,Short)
feedOblivFun(int,int,Int)
feedOblivFun(long,long,Long)
feedOblivFun(long long,lLong,LLong)

#undef feedOblivFun

// TODO pass const values by ref later
bool revealOblivBool(bool* dest,__obliv_c__bool src,int party)
{ widest_t wd;
  if(__obliv_c__revealOblivBits(&wd,src.bits,1,party)) 
    { *dest=(bool)wd; return true; }
  return false;
}
bool revealOblivChar(char* dest, __obliv_c__char src,int party)
{ widest_t wd;
  if(__obliv_c__revealOblivBits(&wd,src.bits,bitsize(char),party)) 
    { *dest=(char)wd; return true; }
  return false;
}
bool revealOblivInt(int* dest, __obliv_c__int src,int party)
{ widest_t wd;
  if(__obliv_c__revealOblivBits(&wd,src.bits,bitsize(int),party)) 
    { *dest=(int)wd; return true; }
  return false;
}
bool revealOblivShort(short* dest, __obliv_c__short src,int party)
{ widest_t wd;
  if(__obliv_c__revealOblivBits(&wd,src.bits,bitsize(short),party)) 
    { *dest=(short)wd; return true; }
  return false;
}
bool revealOblivLong(long* dest, __obliv_c__long src,int party)
{ widest_t wd;
  if(__obliv_c__revealOblivBits(&wd,src.bits,bitsize(long),party)) 
    { *dest=(long)wd; return true; }
  return false;
}
bool revealOblivLLong(long long* dest, __obliv_c__lLong src,int party)
{ widest_t wd;
  if(__obliv_c__revealOblivBits(&wd,src.bits,bitsize(long long),party)) 
    { *dest=(long long)wd; return true; }
  return false;
}

// TODO fix data width
bool ocBroadcastBool(bool v,int source)
{
  char t = v;
  broadcastBits(source,&t,1);
  return t;
}
#define broadcastFun(t,tname)           \
  t ocBroadcast##tname(t v, int source)   \
  { broadcastBits(source,&v,sizeof(v)); \
    return v;                           \
  }
broadcastFun(char,Char)
broadcastFun(int,Int)
broadcastFun(short,Short)
broadcastFun(long,Long)
broadcastFun(long long,LLong)
#undef broadcastFun<|MERGE_RESOLUTION|>--- conflicted
+++ resolved
@@ -75,14 +75,6 @@
 
 static int tcp2PSend(ProtocolTransport* pt,int dest,const void* s,size_t n)
 { struct tcp2PTransport* tcpt = CAST(pt);
-<<<<<<< HEAD
-  int res = write(tcpt->sock,s,n);
-  if(res<0) perror("TCP write error: ");
-  if(res!=n) fprintf(stderr,"TCP write error: only %d bytes of %zd written\n",
-                            res,n);
-  tcpt->bytes+=n;
-  return res;
-=======
   while(n>0) {
     int res = write(tcpt->sock,s,n);
     if(res<0) { perror("TCP write error: "); return res; }
@@ -93,7 +85,6 @@
 #endif
   }
   return n;
->>>>>>> 7d492fd1
 }
 
 static int tcp2PRecv(ProtocolTransport* pt,int src,void* s,size_t n)
